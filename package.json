{
  "name": "jellyfin-web",
  "version": "0.0.0",
  "description": "Web interface for Jellyfin",
  "repository": "https://github.com/jellyfin/jellyfin-web",
  "license": "GPL-2.0-or-later",
  "devDependencies": {
    "clean-webpack-plugin": "^3.0.0",
    "copy-webpack-plugin": "^5.0.3",
    "css-loader": "^2.1.0",
    "eslint": "^5.16.0",
    "file-loader": "^3.0.1",
    "html-webpack-plugin": "^3.2.0",
    "style-loader": "^0.23.1",
    "webpack": "^4.41.0",
    "webpack-cli": "^3.3.9",
    "webpack-concat-plugin": "^3.0.0",
    "webpack-dev-server": "^3.8.1",
    "webpack-merge": "^4.2.2"
  },
  "dependencies": {
    "alameda": "^1.3.0",
    "document-register-element": "^0.5.4",
    "flv.js": "^1.5.0",
    "hls.js": "^0.12.4",
    "howler": "^2.1.2",
    "jquery": "^3.4.1",
    "jstree": "^3.3.7",
    "libjass": "^0.11.0",
    "native-promise-only": "^0.8.0-a",
    "requirejs": "^2.3.5",
    "resize-observer-polyfill": "^1.5.1",
    "shaka-player": "^2.5.5",
    "sortablejs": "^1.9.0",
    "swiper": "^3.4.2",
<<<<<<< HEAD
    "libass-wasm": "^2.1.1"
=======
    "webcomponents.js": "^0.7.24",
    "whatwg-fetch": "^1.1.1"
>>>>>>> e1089973
  },
  "scripts": {
    "serve": "webpack-dev-server --config webpack.dev.js --open",
    "build": "webpack --config webpack.prod.js",
    "lint": "eslint \"src\"",
    "prepare": "webpack --config webpack.prod.js"
  }
}<|MERGE_RESOLUTION|>--- conflicted
+++ resolved
@@ -33,12 +33,9 @@
     "shaka-player": "^2.5.5",
     "sortablejs": "^1.9.0",
     "swiper": "^3.4.2",
-<<<<<<< HEAD
-    "libass-wasm": "^2.1.1"
-=======
+    "libass-wasm": "^2.1.1",
     "webcomponents.js": "^0.7.24",
     "whatwg-fetch": "^1.1.1"
->>>>>>> e1089973
   },
   "scripts": {
     "serve": "webpack-dev-server --config webpack.dev.js --open",
