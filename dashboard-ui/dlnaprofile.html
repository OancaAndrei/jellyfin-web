﻿<!DOCTYPE html>
<html>
<head>
    <title>DLNA</title>
</head>
<body>
    <div id="dlnaProfilePage" data-role="page" class="page type-interior adminPage dlnaPage">

        <div data-role="content">
            <div class="content-primary">

                <div data-role="controlgroup" data-type="horizontal" class="localnav" data-mini="true">
                    <a href="dlnasettings.html" data-role="button">Settings</a>
                    <a href="dlnaprofiles.html" data-role="button" class="ui-btn-active">Profiles</a>
                </div>

                <form class="dlnaProfileForm" style="max-width: 650px;">

                    <p>Profile Information</p>
                    <div data-role="controlgroup" data-type="horizontal" data-mini="true">
                        <input type="radio" name="radioProfileTab" class="radioProfileTab" id="radioInfo" value="tabInfo">
                        <label for="radioInfo">Info</label>
                        <input type="radio" name="radioProfileTab" class="radioProfileTab" id="radioIdentification" value="tabIdentification">
                        <label for="radioIdentification">Identification</label>
                        <input type="radio" name="radioProfileTab" class="radioProfileTab" id="radioDirectPlay" value="tabDirectPlayProfiles">
                        <label for="radioDirectPlay">Direct Play</label>
                        <input type="radio" name="radioProfileTab" class="radioProfileTab" id="radioTranscoding" value="tabTranscodingProfiles">
                        <label for="radioTranscoding">Transcoding</label>
                        <input type="radio" name="radioProfileTab" class="radioProfileTab" id="radioContainers" value="tabContainerProfiles">
                        <label for="radioContainers">Containers</label>
                        <input type="radio" name="radioProfileTab" class="radioProfileTab" id="radioCodecs" value="tabCodecProfiles">
                        <label for="radioCodecs">Codecs</label>
                        <input type="radio" name="radioProfileTab" class="radioProfileTab" id="radioMediaProfiles" value="tabMediaProfiles">
                        <label for="radioMediaProfiles">Responses</label>
                    </div>
                    <br />
                    <div class="profileTab tabInfo">

                        <ul data-role="listview" class="ulForm">
                            <li>
                                <label for="txtName">Name</label>
                                <input type="text" id="txtName" data-mini="true" required="required" />
                            </li>
                        </ul>

                        <fieldset data-role="controlgroup">
                            <legend>Supported Media Types:</legend>
                            <input type="checkbox" data-mini="true" id="chkAudio" data-value="Audio" class="chkMediaType" />
                            <label for="chkAudio">Audio</label>

                            <input type="checkbox" data-mini="true" id="chkPhoto" data-value="Photo" class="chkMediaType" />
                            <label for="chkPhoto">Photo</label>

                            <input type="checkbox" data-mini="true" id="chkVideo" data-value="Video" class="chkMediaType" />
                            <label for="chkVideo">Video</label>
                        </fieldset>

                        <br />
                        <ul data-role="listview" class="ulForm">
                            <li>
                                <label for="chkEnableAlbumArtInDidl">Embed album art in Didl</label>
                                <input type="checkbox" id="chkEnableAlbumArtInDidl" data-mini="true" />
                                <div class="fieldDescription">Some devices prefer this method for obtaining album art. Others may fail to play with this option enabled.</div>
                            </li>
                        </ul>

                    </div>
                    <div class="profileTab tabIdentification">

                        <p>Devices have two forms of identification, device properties and HTTP request headers. At least one form should be supplied.</p>
                        <br />
                        <ul data-role="listview" class="ulForm">
                            <li>
                                <label for="txtIdFriendlyName">Friendly name</label>
                                <input type="text" id="txtIdFriendlyName" data-mini="true" />
                                <div class="fieldDescription">A case-insensitive substring or regex expression.</div>
                            </li>
                            <li>
                                <label for="txtIdManufacturer">Manufacturer</label>
                                <input type="text" id="txtIdManufacturer" data-mini="true" />
                                <div class="fieldDescription">A case-insensitive substring or regex expression.</div>
                            </li>
                            <li>
                                <label for="txtIdManufacturerUrl">Manufacturer url</label>
                                <input type="text" id="txtIdManufacturerUrl" data-mini="true" />
                                <div class="fieldDescription">A case-insensitive substring or regex expression.</div>
                            </li>
                            <li>
                                <label for="txtIdModelName">Model name</label>
                                <input type="text" id="txtIdModelName" data-mini="true" />
                                <div class="fieldDescription">A case-insensitive substring or regex expression.</div>
                            </li>
                            <li>
                                <label for="txtIdModelNumber">Model number</label>
                                <input type="text" id="txtIdModelNumber" data-mini="true" />
                                <div class="fieldDescription">A case-insensitive substring or regex expression.</div>
                            </li>
                            <li>
                                <label for="txtIdModelDesription">Model description</label>
                                <input type="text" id="txtIdModelDesription" data-mini="true" />
                                <div class="fieldDescription">A case-insensitive substring or regex expression.</div>
                            </li>
                            <li>
                                <label for="txtIdModelUrl">Model url</label>
                                <input type="text" id="txtIdModelUrl" data-mini="true" />
                                <div class="fieldDescription">A case-insensitive substring or regex expression.</div>
                            </li>
                            <li>
                                <label for="txtIdSerialNumber">Serial number</label>
                                <input type="text" id="txtIdSerialNumber" data-mini="true" />
                                <div class="fieldDescription">A case-insensitive substring or regex expression.</div>
                            </li>
                            <li>
                                <label for="txtIdDeviceDescription">Device description</label>
                                <input type="text" id="txtIdDeviceDescription" data-mini="true" />
                                <div class="fieldDescription">A case-insensitive substring or regex expression.</div>
                            </li>
                        </ul>

                    </div>

<<<<<<< HEAD
                    <div data-role="controlgroup" data-type="horizontal" data-mini="true">
                        <input type="radio" name="radioProfileTab" class="radioProfileTab" id="radioInfo" value="tabInfo">
                        <label for="radioInfo">Info</label>
                        <input type="radio" name="radioProfileTab" class="radioProfileTab" id="radioIdentification" value="tabIdentification">
                        <label for="radioIdentification">Identification</label>
                    </div>
                    <br />
                    <div class="profileTab tabInfo">

                        <fieldset data-role="controlgroup">
                            <legend>Supported Media Types:</legend>
                            <input type="checkbox" data-mini="true" id="chkAudio" data-value="Audio" class="chkMediaType" />
                            <label for="chkAudio">Audio</label>

                            <input type="checkbox" data-mini="true" id="chkPhoto" data-value="Photo" class="chkMediaType" />
                            <label for="chkPhoto">Photo</label>

                            <input type="checkbox" data-mini="true" id="chkVideo" data-value="Video" class="chkMediaType" />
                            <label for="chkVideo">Video</label>
                        </fieldset>
                    </div>
                    <div class="profileTab tabIdentification">
                    </div>

=======
                    <div class="profileTab tabDirectPlayProfiles">
                        <p>Add direct play profiles to indicate what formats the device can handle natively.</p>
                        <div class="directPlayProfiles"></div>
                    </div>
                    <div class="profileTab tabTranscodingProfiles">
                        <p>Add transcoding profiles to indicate what formats should be used when transcoding is required.</p>
                        <div class="transcodingProfiles"></div>
                    </div>
                    <div class="profileTab tabContainerProfiles">
                        <p>Container profiles indicate the limitations of a device when playing specific formats. If a limitation applies then the media will be transcoded, even if the device supports the container natively.</p>
                        <div class="containerProfiles"></div>
                    </div>
                    <div class="profileTab tabCodecProfiles">
                        <p>Codec profiles indicate the limitations of a device when playing specific codecs. If a limitation applies then the media will be transcoded, even if the device supports the codec natively.</p>
                        <div class="codecProfiles"></div>
                    </div>
                    <div class="profileTab tabMediaProfiles">
                        <p>Response profiles provide a way to customize responses sent to the device when playing certain kinds of media.</p>
                        <div class="mediaProfiles"></div>
                    </div>
>>>>>>> 9c7cf7b6
                    <br />
                    <ul data-role="listview" class="ulForm">
                        <li>
                            <button class="btnSave" style="display: none;" type="submit" data-theme="b" data-icon="check" data-mini="true">
                                Save
                            </button>
                            <button type="button" onclick="Dashboard.navigate('dlnaprofiles.html');" data-icon="delete" data-mini="true">
                                Cancel
                            </button>
                        </li>

                    </ul>
                </form>

            </div>
        </div>
        <script type="text/javascript">
            $('.dlnaProfileForm').off('submit', DlnaProfilePage.onSubmit).on('submit', DlnaProfilePage.onSubmit);
        </script>
    </div>
</body>
</html><|MERGE_RESOLUTION|>--- conflicted
+++ resolved
@@ -119,32 +119,6 @@
 
                     </div>
 
-<<<<<<< HEAD
-                    <div data-role="controlgroup" data-type="horizontal" data-mini="true">
-                        <input type="radio" name="radioProfileTab" class="radioProfileTab" id="radioInfo" value="tabInfo">
-                        <label for="radioInfo">Info</label>
-                        <input type="radio" name="radioProfileTab" class="radioProfileTab" id="radioIdentification" value="tabIdentification">
-                        <label for="radioIdentification">Identification</label>
-                    </div>
-                    <br />
-                    <div class="profileTab tabInfo">
-
-                        <fieldset data-role="controlgroup">
-                            <legend>Supported Media Types:</legend>
-                            <input type="checkbox" data-mini="true" id="chkAudio" data-value="Audio" class="chkMediaType" />
-                            <label for="chkAudio">Audio</label>
-
-                            <input type="checkbox" data-mini="true" id="chkPhoto" data-value="Photo" class="chkMediaType" />
-                            <label for="chkPhoto">Photo</label>
-
-                            <input type="checkbox" data-mini="true" id="chkVideo" data-value="Video" class="chkMediaType" />
-                            <label for="chkVideo">Video</label>
-                        </fieldset>
-                    </div>
-                    <div class="profileTab tabIdentification">
-                    </div>
-
-=======
                     <div class="profileTab tabDirectPlayProfiles">
                         <p>Add direct play profiles to indicate what formats the device can handle natively.</p>
                         <div class="directPlayProfiles"></div>
@@ -165,7 +139,6 @@
                         <p>Response profiles provide a way to customize responses sent to the device when playing certain kinds of media.</p>
                         <div class="mediaProfiles"></div>
                     </div>
->>>>>>> 9c7cf7b6
                     <br />
                     <ul data-role="listview" class="ulForm">
                         <li>
