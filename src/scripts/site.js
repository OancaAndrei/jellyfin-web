--- conflicted
+++ resolved
@@ -1130,19 +1130,15 @@
 
     function loadPlugins(externalPlugins, appHost, browser, shell) {
         console.log("Loading installed plugins");
-<<<<<<< HEAD
-        var list = ["components/playback/playbackvalidation", "components/playback/playaccessvalidation", "components/playback/experimentalwarnings", "components/htmlaudioplayer/plugin", "components/htmlvideoplayer/plugin", "components/photoplayer/plugin", "components/youtubeplayer/plugin"];
-=======
         var list = [
-            "bower_components/emby-webcomponents/playback/playbackvalidation",
-            "bower_components/emby-webcomponents/playback/playaccessvalidation",
-            "bower_components/emby-webcomponents/playback/experimentalwarnings",
-            "bower_components/emby-webcomponents/htmlaudioplayer/plugin",
-            "bower_components/emby-webcomponents/htmlvideoplayer/plugin",
-            "bower_components/emby-webcomponents/photoplayer/plugin",
-            "bower_components/emby-webcomponents/youtubeplayer/plugin"
+            "components/playback/playbackvalidation",
+            "components/playback/playaccessvalidation",
+            "components/playback/experimentalwarnings",
+            "components/htmlaudioplayer/plugin",
+            "components/htmlvideoplayer/plugin",
+            "components/photoplayer/plugin",
+            "components/youtubeplayer/plugin"
         ];
->>>>>>> 65aec76e
 
         if ("cordova" === self.appMode) {
             list.push("cordova/chromecast");
@@ -1181,22 +1177,6 @@
         });
     }
 
-<<<<<<< HEAD
-=======
-    function enableNativeGamepadKeyMapping() {
-        if (window.navigator && "string" == typeof window.navigator.gamepadInputEmulation) {
-            window.navigator.gamepadInputEmulation = "keyboard";
-            return true;
-        }
-
-        return false;
-    }
-
-    function isGamepadSupported() {
-        return "ongamepadconnected" in window || navigator.getGamepads || navigator.webkitGetGamepads;
-    }
-
->>>>>>> 65aec76e
     function onAppReady(browser) {
         console.log("Begin onAppReady");
 
@@ -1226,15 +1206,7 @@
                         hashbang: true
                     });
 
-<<<<<<< HEAD
-                require(["components/thememediaplayer", "scripts/autobackdrops"]);
-=======
-                    if (!enableNativeGamepadKeyMapping() && isGamepadSupported()) {
-                        require(["bower_components/emby-webcomponents/input/gamepadtokey"]);
-                    }
-
-                    require(["bower_components/emby-webcomponents/thememediaplayer", "scripts/autobackdrops"]);
->>>>>>> 65aec76e
+                    require(["components/thememediaplayer", "scripts/autobackdrops"]);
 
                     if ("cordova" === self.appMode || "android" === self.appMode) {
                         if (browser.android) {
@@ -1244,54 +1216,31 @@
                         }
                     }
 
-<<<<<<< HEAD
-                if (!(browser.tv || browser.xboxOne || browser.ps4)) {
-                    require(["components/nowplayingbar/nowplayingbar"]);
-                }
-
-                if (appHost.supports("remotecontrol")) {
-                    require(["playerSelectionMenu", "components/playback/remotecontrolautoplay"]);
-                }
-
-                if (!(appHost.supports("physicalvolumecontrol") && !browser.touch || browser.edge)) {
-                    require(["components/playback/volumeosd"]);
-                }
-=======
                     if (!browser.tv && !browser.xboxOne && !browser.ps4) {
-                        require(["bower_components/emby-webcomponents/nowplayingbar/nowplayingbar"]);
+                        require(["components/nowplayingbar/nowplayingbar"]);
                     }
 
                     if (appHost.supports("remotecontrol")) {
-                        require(["playerSelectionMenu", "bower_components/emby-webcomponents/playback/remotecontrolautoplay"]);
+                        require(["playerSelectionMenu", "components/playback/remotecontrolautoplay"]);
                     }
 
                     if (!(appHost.supports("physicalvolumecontrol") && !browser.touch || browser.edge)) {
-                        require(["bower_components/emby-webcomponents/playback/volumeosd"]);
-                    }
->>>>>>> 65aec76e
+                        require(["components/playback/volumeosd"]);
+                    }
 
                     if (navigator.mediaSession) {
                         require(["mediaSession"]);
                     }
 
-<<<<<<< HEAD
-                if (!(browser.tv || browser.xboxOne)) {
-                    require(["components/playback/playbackorientation"]);
-                    registerServiceWorker();
-
-                    if (window.Notification) {
-                        require(["components/notifications/notifications"]);
-=======
-                    require(["apiInput", "mouseManager"]);
+                    require(["apiInput"]);
 
                     if (!browser.tv && !browser.xboxOne) {
-                        require(["bower_components/emby-webcomponents/playback/playbackorientation"]);
+                        require(["components/playback/playbackorientation"]);
                         registerServiceWorker();
 
                         if (window.Notification) {
-                            require(["bower_components/emby-webcomponents/notifications/notifications"]);
+                            require(["components/notifications/notifications"]);
                         }
->>>>>>> 65aec76e
                     }
 
                     require(["playerSelectionMenu"]);
