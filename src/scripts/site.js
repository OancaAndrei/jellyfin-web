function getWindowLocationSearch(win) {
    "use strict";

    var search = (win || window).location.search;

    if (!search) {
        var index = window.location.href.indexOf("?");

        if (-1 != index) {
            search = window.location.href.substring(index);
        }
    }

    return search || "";
}

function getParameterByName(name, url) {
    "use strict";

    name = name.replace(/[\[]/, "\\[").replace(/[\]]/, "\\]");
    var regexS = "[\\?&]" + name + "=([^&#]*)";
    var regex = new RegExp(regexS, "i");
    var results = regex.exec(url || getWindowLocationSearch());

    if (null == results) {
        return "";
    }

    return decodeURIComponent(results[1].replace(/\+/g, " "));
}

function pageClassOn(eventName, className, fn) {
    "use strict";

    document.addEventListener(eventName, function (event) {
        var target = event.target;

        if (target.classList.contains(className)) {
            fn.call(target, event);
        }
    });
}

function pageIdOn(eventName, id, fn) {
    "use strict";

    document.addEventListener(eventName, function (event) {
        var target = event.target;

        if (target.id === id) {
            fn.call(target, event);
        }
    });
}

var Dashboard = {
    getCurrentUser: function () {
        return window.ApiClient.getCurrentUser(false);
    },

    //TODO: investigate url prefix support for serverAddress function
    serverAddress: function () {
        if (AppInfo.isNativeApp) {
            var apiClient = window.ApiClient;

            if (apiClient) {
                return apiClient.serverAddress();
            }

            return null;
        }

        var urlLower = window.location.href.toLowerCase();
        var index = urlLower.lastIndexOf("/web");

        if (-1 != index) {
            return urlLower.substring(0, index);
        }

        var loc = window.location;
        var address = loc.protocol + "//" + loc.hostname;

        if (loc.port) {
            address += ":" + loc.port;
        }

        return address;
    },
    getCurrentUserId: function () {
        var apiClient = window.ApiClient;

        if (apiClient) {
            return apiClient.getCurrentUserId();
        }

        return null;
    },
    onServerChanged: function (userId, accessToken, apiClient) {
        apiClient = apiClient || window.ApiClient;
        window.ApiClient = apiClient;
    },
    logout: function () {
        ConnectionManager.logout().then(function () {
            var loginPage;

            if (AppInfo.isNativeApp) {
                loginPage = "selectserver.html";
                window.ApiClient = null;
            } else {
                loginPage = "login.html";
            }

            Dashboard.navigate(loginPage);
        });
    },
    getConfigurationPageUrl: function (name) {
        return "configurationpage?name=" + encodeURIComponent(name);
    },
    getConfigurationResourceUrl: function (name) {
        if (AppInfo.isNativeApp) {
            return ApiClient.getUrl("web/ConfigurationPage", {
                name: name
            });
        }

        return Dashboard.getConfigurationPageUrl(name);
    },
    navigate: function (url, preserveQueryString) {
        if (!url) {
            throw new Error("url cannot be null or empty");
        }

        var queryString = getWindowLocationSearch();

        if (preserveQueryString && queryString) {
            url += queryString;
        }

        return new Promise(function (resolve, reject) {
            require(["appRouter"], function (appRouter) {
                return appRouter.show(url).then(resolve, reject);
            });
        });
    },
    navigate_direct: function (path) {
        return new Promise(function (resolve, reject) {
            require(["appRouter"], function (appRouter) {
                return appRouter.showDirect(path).then(resolve, reject);
            });
        });
    },
    processPluginConfigurationUpdateResult: function () {
        require(["loading", "toast"], function (loading, toast) {
            loading.hide();
            toast(Globalize.translate("MessageSettingsSaved"));
        });
    },
    processServerConfigurationUpdateResult: function (result) {
        require(["loading", "toast"], function (loading, toast) {
            loading.hide();
            toast(Globalize.translate("MessageSettingsSaved"));
        });
    },
    processErrorResponse: function (response) {
        require(["loading"], function (loading) {
            loading.hide();
        });

        var status = "" + response.status;

        if (response.statusText) {
            status = response.statusText;
        }

        Dashboard.alert({
            title: status,
            message: response.headers ? response.headers.get("X-Application-Error-Code") : null
        });
    },
    alert: function (options) {
        if ("string" == typeof options) {
            return void require(["toast"], function (toast) {
                toast({
                    text: options
                });
            });
        }

        require(["alert"], function (alert) {
            alert({
                title: options.title || Globalize.translate("HeaderAlert"),
                text: options.message
            }).then(options.callback || function () {});
        });
    },
    restartServer: function () {
        var apiClient = window.ApiClient;

        if (apiClient) {
            require(["serverRestartDialog", "events"], function (ServerRestartDialog, events) {
                var dialog = new ServerRestartDialog({
                    apiClient: apiClient
                });
                events.on(dialog, "restarted", function () {
                    if (AppInfo.isNativeApp) {
                        apiClient.ensureWebSocket();
                    } else {
                        window.location.reload(true);
                    }
                });
                dialog.show();
            });
        }
    },
    capabilities: function (appHost) {
        var caps = {
            PlayableMediaTypes: ["Audio", "Video"],
            SupportedCommands: ["MoveUp", "MoveDown", "MoveLeft", "MoveRight", "PageUp", "PageDown", "PreviousLetter", "NextLetter", "ToggleOsd", "ToggleContextMenu", "Select", "Back", "SendKey", "SendString", "GoHome", "GoToSettings", "VolumeUp", "VolumeDown", "Mute", "Unmute", "ToggleMute", "SetVolume", "SetAudioStreamIndex", "SetSubtitleStreamIndex", "DisplayContent", "GoToSearch", "DisplayMessage", "SetRepeatMode", "ChannelUp", "ChannelDown", "PlayMediaSource", "PlayTrailers"],
            SupportsPersistentIdentifier: "cordova" === self.appMode || "android" === self.appMode,
            SupportsMediaControl: true
        };
        caps.IconUrl = appHost.deviceIconUrl();
        caps.SupportsSync = appHost.supports("sync");
        caps.SupportsContentUploading = appHost.supports("cameraupload");
        appHost.getPushTokenInfo();
        return caps = Object.assign(caps, appHost.getPushTokenInfo());
    }
};
var AppInfo = {};
!function () {
    "use strict";

    function onApiClientCreated(e, newApiClient) {
        if (window.$) {
            $.ajax = newApiClient.ajax;
        }
    }

    function defineConnectionManager(connectionManager) {
        window.ConnectionManager = connectionManager;
        define("connectionManager", [], function () {
            return connectionManager;
        });
    }

    function bindConnectionManagerEvents(connectionManager, events, userSettings) {
        window.Events = events;
        events.on(ConnectionManager, "apiclientcreated", onApiClientCreated);

        connectionManager.currentApiClient = function () {
            if (!localApiClient) {
                var server = connectionManager.getLastUsedServer();

                if (server) {
                    localApiClient = connectionManager.getApiClient(server.Id);
                }
            }

            return localApiClient;
        };

        connectionManager.onLocalUserSignedIn = function (user) {
            localApiClient = connectionManager.getApiClient(user.ServerId);
            window.ApiClient = localApiClient;
            return userSettings.setUserInfo(user.Id, localApiClient);
        };

        events.on(connectionManager, "localusersignedout", function () {
            userSettings.setUserInfo(null, null);
        });
    }

    function createConnectionManager() {
        return require(["connectionManagerFactory", "apphost", "credentialprovider", "events", "userSettings"], function (ConnectionManager, apphost, credentialProvider, events, userSettings) {
            var credentialProviderInstance = new credentialProvider();
            var promises = [apphost.getSyncProfile(), apphost.init()];

            return Promise.all(promises).then(function (responses) {
                var deviceProfile = responses[0];
                var capabilities = Dashboard.capabilities(apphost);

                capabilities.DeviceProfile = deviceProfile;

                var connectionManager = new ConnectionManager(credentialProviderInstance, apphost.appName(), apphost.appVersion(), apphost.deviceName(), apphost.deviceId(), capabilities, window.devicePixelRatio);

                defineConnectionManager(connectionManager);
                bindConnectionManagerEvents(connectionManager, events, userSettings);

                if (!AppInfo.isNativeApp) {
                    console.log("loading ApiClient singleton");

                    return require(["apiclient"], function (apiClientFactory) {
                        console.log("creating ApiClient singleton");

                        var apiClient = new apiClientFactory(Dashboard.serverAddress(), apphost.appName(), apphost.appVersion(), apphost.deviceName(), apphost.deviceId(), window.devicePixelRatio);

                        apiClient.enableAutomaticNetworking = false;
                        apiClient.manualAddressOnly = true;

                        connectionManager.addApiClient(apiClient);

                        window.ApiClient = apiClient;
                        localApiClient   = apiClient;

                        console.log("loaded ApiClient singleton");
                    });
                }

                return Promise.resolve();
            });
        });
    }

    function returnFirstDependency(obj) {
        return obj;
    }

    function getSettingsBuilder(UserSettings, layoutManager, browser) {
        UserSettings.prototype.enableThemeVideos = function (val) {
            if (val != null) {
                return this.set('enableThemeVideos', val.toString(), false);
            }

            val = this.get('enableThemeVideos', false);

            if (val !== 'false') {
                return !layoutManager.mobile;
            } else {
                return !browser.slow;
            }
        };

        return UserSettings;
    }

    function getBowerPath() {
        return "bower_components";
    }

    function getPlaybackManager(playbackManager) {
        window.addEventListener("beforeunload", function () {
            try {
                playbackManager.onAppClose();
            } catch (err) {
                console.log("error in onAppClose: " + err);
            }
        });
        return playbackManager;
    }

    function getLayoutManager(layoutManager, appHost) {
        if (appHost.getDefaultLayout) {
            layoutManager.defaultLayout = appHost.getDefaultLayout();
        }

        layoutManager.init();
        return layoutManager;
    }

    function getAppStorage(basePath) {
        try {
            localStorage.setItem("_test", "0");
            localStorage.removeItem("_test");
            return basePath + "/appstorage-localstorage";
        } catch (e) {
            return basePath + "/appstorage-memory";
        }
    }

    function createWindowHeadroom(Headroom) {
        var headroom = new Headroom([], {});
        headroom.init();
        return headroom;
    }

    function getCastSenderApiLoader() {
        var ccLoaded = false;
        return {
            load: function () {
                if (ccLoaded) {
                    return Promise.resolve();
                }

                return new Promise(function (resolve, reject) {
                    var fileref = document.createElement("script");
                    fileref.setAttribute("type", "text/javascript");

                    fileref.onload = function () {
                        ccLoaded = true;
                        resolve();
                    };

                    fileref.setAttribute("src", "https://www.gstatic.com/cv/js/sender/v1/cast_sender.js");
                    document.querySelector("head").appendChild(fileref);
                });
            }
        };
    }

    function getDummyCastSenderApiLoader() {
        return {
            load: function () {
                window.chrome = window.chrome || {};
                return Promise.resolve();
            }
        };
    }

    function createSharedAppFooter(appFooter) {
        return new appFooter({});
    }

    function onRequireJsError(requireType, requireModules) {
        console.log("RequireJS error: " + (requireType || "unknown") + ". Failed modules: " + (requireModules || []).join(","));
    }

    function defineResizeObserver() {
        if (self.ResizeObserver) {
            define("ResizeObserver", [], function () {
                return self.ResizeObserver;
            });
        } else {
            define("ResizeObserver", ["components/resize-observer-polyfill/ResizeObserver"], returnFirstDependency);
        }
    }

    function initRequireWithBrowser(browser) {
        var bowerPath = getBowerPath();
        var apiClientBowerPath = bowerPath + "/emby-apiclient";
        var componentsPath = "components";

        define("filesystem", [componentsPath + "/filesystem"], returnFirstDependency);

        if (window.IntersectionObserver && !browser.edge) {
            define("lazyLoader", [componentsPath + "/lazyloader/lazyloader-intersectionobserver"], returnFirstDependency);
        } else {
            define("lazyLoader", [componentsPath + "/lazyloader/lazyloader-scroll"], returnFirstDependency);
        }

        define("shell", [componentsPath + "/shell"], returnFirstDependency);

        if ("cordova" === self.appMode || "android" === self.appMode) {
            define("apiclientcore", ["bower_components/emby-apiclient/apiclient"], returnFirstDependency);
            define("apiclient", ["bower_components/emby-apiclient/apiclientex"], returnFirstDependency);
        } else {
            define("apiclient", ["bower_components/emby-apiclient/apiclient"], returnFirstDependency);
        }

        if ("registerElement" in document) {
            define("registerElement", []);
        } else if (browser.msie) {
            define("registerElement", [bowerPath + "/webcomponentsjs/webcomponents-lite.min.js"], returnFirstDependency);
        } else {
            define("registerElement", [bowerPath + "/document-register-element/build/document-register-element"], returnFirstDependency);
        }

        define("imageFetcher", [componentsPath + "/images/basicimagefetcher"], returnFirstDependency);

        var preferNativeAlerts = browser.tv;

        define("alert", [componentsPath + "/alert"], returnFirstDependency);

        defineResizeObserver();
        define("dialog", [componentsPath + "/dialog/dialog"], returnFirstDependency);

        if (preferNativeAlerts && window.confirm) {
            define("confirm", [componentsPath + "/confirm/nativeconfirm"], returnFirstDependency);
        } else {
            define("confirm", [componentsPath + "/confirm/confirm"], returnFirstDependency);
        }

        if ((preferNativeAlerts || browser.xboxOne) && window.confirm) {
            define("prompt", [componentsPath + "/prompt/nativeprompt"], returnFirstDependency);
        } else {
            define("prompt", [componentsPath + "/prompt/prompt"], returnFirstDependency);
        }

        if (browser.tizen || browser.operaTv || browser.chromecast || browser.orsay || browser.web0s || browser.ps4) {
            define("loading", [componentsPath + "/loading/loading-legacy"], returnFirstDependency);
        } else {
            define("loading", [componentsPath + "/loading/loading-lite"], returnFirstDependency);
        }

        define("multi-download", [componentsPath + "/multidownload"], returnFirstDependency);
        define("fileDownloader", [componentsPath + "/filedownloader"], returnFirstDependency);
        define("localassetmanager", [apiClientBowerPath + "/localassetmanager"], returnFirstDependency);

        if ("cordova" === self.appMode || "android" === self.appMode) {
            define("castSenderApiLoader", [], getDummyCastSenderApiLoader);
        } else {
            define("castSenderApiLoader", [], getCastSenderApiLoader);
        }

        define("transfermanager", [apiClientBowerPath + "/sync/transfermanager"], returnFirstDependency);
        define("filerepository", [apiClientBowerPath + "/sync/filerepository"], returnFirstDependency);
        define("localsync", [apiClientBowerPath + "/sync/localsync"], returnFirstDependency);
    }

    function init() {
        define("livetvcss", ["css!css/livetv.css"], returnFirstDependency);
        define("detailtablecss", ["css!css/detailtable.css"], returnFirstDependency);
        define("buttonenabled", ["legacy/buttonenabled"], returnFirstDependency);
        var promises = [];

        if (!window.fetch) {
            promises.push(require(["fetch"]));
        }

        if ("function" != typeof Object.assign) {
            promises.push(require(["objectassign"]));
        }

        if (!Array.prototype.filter) {
            promises.push(require(["arraypolyfills"]));
        }

        if (!Function.prototype.bind) {
            promises.push(require(["functionbind"]));
        }

        if (!window.requestAnimationFrame) {
            promises.push(require(["raf"]));
        }

        Promise.all(promises).then(function () {
            createConnectionManager().then(function () {
                console.log("initAfterDependencies promises resolved");

                require(["globalize", "browser"], function (globalize, browser) {
                    window.Globalize = globalize;
                    loadCoreDictionary(globalize).then(function () {
                        onGlobalizeInit(browser);
                    });
                });
            });
        });
    }

    function loadCoreDictionary(globalize) {
        var languages = ["ar", "be-by", "bg-bg", "ca", "cs", "da", "de", "el", "en-gb", "en-us", "es", "es-ar", "es-mx", "fa", "fi", "fr", "fr-ca", "gsw", "he", "hi-in", "hr", "hu", "id", "it", "kk", "ko", "lt-lt", "ms", "nb", "nl", "pl", "pt-br", "pt-pt", "ro", "ru", "sk", "sl-si", "sv", "tr", "uk", "vi", "zh-cn", "zh-hk", "zh-tw"];
        var translations = languages.map(function (language) {
            return {
                lang: language,
                path: "strings/" + language + ".json"
            };
        });
        globalize.defaultModule("core");
        return globalize.loadStrings({
            name: "core",
            translations: translations
        });
    }

    function onGlobalizeInit(browser) {
        if ("android" === self.appMode) {
            if (-1 !== self.location.href.toString().toLowerCase().indexOf("start=backgroundsync")) {
                return onAppReady(browser);
            }
        }

        document.title = Globalize.translateDocument(document.title, "core");

        if (browser.tv && !browser.android) {
            console.log("Using system fonts with explicit sizes");
            require(["systemFontsSizedCss"]);
        } else {
            console.log("Using default fonts");
            require(["systemFontsCss"]);
        }

        require(["apphost", "css!css/librarybrowser"], function (appHost) {
            loadPlugins([], appHost, browser).then(function () {
                onAppReady(browser);
            });
        });
    }

    function defineRoute(newRoute, dictionary) {
        var baseRoute = Emby.Page.baseUrl();
        var path = newRoute.path;
        path = path.replace(baseRoute, "");
        console.log("Defining route: " + path);
        newRoute.dictionary = newRoute.dictionary || dictionary || "core";
        Emby.Page.addRoute(path, newRoute);
    }

    function defineCoreRoutes(appHost) {
        console.log("Defining core routes");
        defineRoute({
            path: "/addplugin.html",
            dependencies: [],
            autoFocus: false,
            roles: "admin",
            controller: "scripts/addpluginpage"
        });
        defineRoute({
            path: "/autoorganizelog.html",
            dependencies: [],
            roles: "admin"
        });
        defineRoute({
            path: "/channelsettings.html",
            dependencies: [],
            autoFocus: false,
            roles: "admin"
        });
        defineRoute({
            path: "/addserver.html",
            dependencies: ["emby-button", "emby-input"],
            autoFocus: false,
            anonymous: true,
            startup: true,
            controller: "scripts/addserver"
        });
        defineRoute({
            path: "/dashboard.html",
            dependencies: [],
            autoFocus: false,
            roles: "admin",
            controller: "scripts/dashboardpage"
        });
        defineRoute({
            path: "/dashboardgeneral.html",
            controller: "dashboard/dashboardgeneral",
            autoFocus: false,
            roles: "admin"
        });
        defineRoute({
            path: "/dashboardhosting.html",
            dependencies: ["emby-input", "emby-button"],
            autoFocus: false,
            roles: "admin",
            controller: "dashboard/dashboardhosting"
        });
        defineRoute({
            path: "/devices/devices.html",
            dependencies: [],
            autoFocus: false,
            roles: "admin",
            controller: "devices/devices"
        });
        defineRoute({
            path: "/devices/device.html",
            dependencies: [],
            autoFocus: false,
            roles: "admin",
            controller: "devices/device"
        });
        defineRoute({
            path: "/dlnaprofile.html",
            dependencies: [],
            autoFocus: false,
            roles: "admin"
        });
        defineRoute({
            path: "/dlnaprofiles.html",
            dependencies: [],
            autoFocus: false,
            roles: "admin"
        });
        defineRoute({
            path: "/dlnaserversettings.html",
            dependencies: [],
            autoFocus: false,
            roles: "admin"
        });
        defineRoute({
            path: "/dlnasettings.html",
            dependencies: [],
            autoFocus: false,
            roles: "admin"
        });
        defineRoute({
            path: "/edititemmetadata.html",
            dependencies: [],
            controller: "scripts/edititemmetadata",
            autoFocus: false
        });
        defineRoute({
            path: "/encodingsettings.html",
            dependencies: [],
            autoFocus: false,
            roles: "admin"
        });
        defineRoute({
            path: "/forgotpassword.html",
            dependencies: ["emby-input", "emby-button"],
            anonymous: true,
            startup: true,
            controller: "scripts/forgotpassword"
        });
        defineRoute({
            path: "/forgotpasswordpin.html",
            dependencies: ["emby-input", "emby-button"],
            autoFocus: false,
            anonymous: true,
            startup: true,
            controller: "scripts/forgotpasswordpin"
        });
        defineRoute({
            path: "/home.html",
            dependencies: [],
            autoFocus: false,
            controller: "home/home",
            transition: "fade",
            type: "home"
        });
        defineRoute({
            path: "/list/list.html",
            dependencies: [],
            autoFocus: false,
            controller: "list/list",
            transition: "fade"
        });
        defineRoute({
            path: "/index.html",
            dependencies: [],
            autoFocus: false,
            isDefaultRoute: true
        });
        defineRoute({
            path: "/itemdetails.html",
            dependencies: ["emby-button", "scripts/livetvcomponents", "paper-icon-button-light", "emby-itemscontainer"],
            controller: "scripts/itemdetailpage",
            autoFocus: false,
            transition: "fade"
        });
        defineRoute({
            path: "/library.html",
            dependencies: [],
            autoFocus: false,
            roles: "admin"
        });
        defineRoute({
            path: "/librarydisplay.html",
            dependencies: [],
            autoFocus: false,
            roles: "admin",
            controller: "dashboard/librarydisplay"
        });
        defineRoute({
            path: "/librarysettings.html",
            dependencies: ["emby-collapse", "emby-input", "emby-button", "emby-select"],
            autoFocus: false,
            roles: "admin",
            controller: "dashboard/librarysettings"
        });
        defineRoute({
            path: "/livetv.html",
            dependencies: ["emby-button", "livetvcss"],
            controller: "scripts/livetvsuggested",
            autoFocus: false,
            transition: "fade"
        });
        defineRoute({
            path: "/livetvguideprovider.html",
            dependencies: [],
            autoFocus: false,
            roles: "admin"
        });
        defineRoute({
            path: "/livetvseriestimer.html",
            dependencies: ["emby-checkbox", "emby-input", "emby-button", "emby-collapse", "scripts/livetvcomponents", "scripts/livetvseriestimer", "livetvcss"],
            autoFocus: false,
            controller: "scripts/livetvseriestimer"
        });
        defineRoute({
            path: "/livetvsettings.html",
            dependencies: [],
            autoFocus: false
        });
        defineRoute({
            path: "/livetvstatus.html",
            dependencies: [],
            autoFocus: false,
            roles: "admin"
        });
        defineRoute({
            path: "/livetvtuner.html",
            dependencies: [],
            autoFocus: false,
            roles: "admin",
            controller: "dashboard/livetvtuner"
        });
        defineRoute({
            path: "/log.html",
            dependencies: ["emby-checkbox"],
            roles: "admin",
            controller: "dashboard/logpage"
        });
        defineRoute({
            path: "/login.html",
            dependencies: ["emby-button", "emby-input"],
            autoFocus: false,
            anonymous: true,
            startup: true,
            controller: "scripts/loginpage"
        });
        defineRoute({
            path: "/metadataadvanced.html",
            dependencies: [],
            autoFocus: false,
            roles: "admin"
        });
        defineRoute({
            path: "/metadataimages.html",
            dependencies: [],
            autoFocus: false,
            roles: "admin"
        });
        defineRoute({
            path: "/metadatanfo.html",
            dependencies: [],
            autoFocus: false,
            roles: "admin"
        });
        defineRoute({
            path: "/movies.html",
            dependencies: ["emby-button"],
            autoFocus: false,
            controller: "scripts/moviesrecommended",
            transition: "fade"
        });
        defineRoute({
            path: "/music.html",
            dependencies: [],
            controller: "scripts/musicrecommended",
            autoFocus: false,
            transition: "fade"
        });
        defineRoute({
            path: "/mypreferencesdisplay.html",
            dependencies: ["emby-checkbox", "emby-button", "emby-select"],
            autoFocus: false,
            transition: "fade",
            controller: "scripts/mypreferencesdisplay"
        });
        defineRoute({
            path: "/mypreferenceshome.html",
            dependencies: [],
            autoFocus: false,
            transition: "fade",
            controller: "scripts/mypreferenceshome"
        });
        defineRoute({
            path: "/mypreferencessubtitles.html",
            dependencies: [],
            autoFocus: false,
            transition: "fade",
            controller: "scripts/mypreferencessubtitles"
        });
        defineRoute({
            path: "/mypreferenceslanguages.html",
            dependencies: ["emby-button", "emby-checkbox", "emby-select"],
            autoFocus: false,
            transition: "fade",
            controller: "scripts/mypreferenceslanguages"
        });
        defineRoute({
            path: "/mypreferencesmenu.html",
            dependencies: ["emby-button"],
            autoFocus: false,
            transition: "fade",
            controller: "scripts/mypreferencescommon"
        });
        defineRoute({
            path: "/myprofile.html",
            dependencies: ["emby-button", "emby-collapse", "emby-checkbox", "emby-input"],
            autoFocus: false,
            transition: "fade",
            controller: "scripts/myprofile"
        });
        defineRoute({
            path: "/notificationsetting.html",
            dependencies: [],
            autoFocus: false,
            roles: "admin"
        });
        defineRoute({
            path: "/notificationsettings.html",
            controller: "scripts/notificationsettings",
            dependencies: [],
            autoFocus: false,
            roles: "admin"
        });
        defineRoute({
            path: "/nowplaying.html",
            dependencies: ["paper-icon-button-light", "emby-slider", "emby-button", "emby-input", "emby-itemscontainer"],
            controller: "scripts/nowplayingpage",
            autoFocus: false,
            transition: "fade",
            fullscreen: true,
            supportsThemeMedia: true,
            enableMediaControl: false
        });
        defineRoute({
            path: "/playbackconfiguration.html",
            dependencies: [],
            autoFocus: false,
            roles: "admin"
        });
        defineRoute({
            path: "/plugincatalog.html",
            dependencies: [],
            autoFocus: false,
            roles: "admin",
            controller: "scripts/plugincatalogpage"
        });
        defineRoute({
            path: "/plugins.html",
            dependencies: [],
            autoFocus: false,
            roles: "admin"
        });
        defineRoute({
            path: "/scheduledtask.html",
            dependencies: [],
            autoFocus: false,
            roles: "admin",
            controller: "scripts/scheduledtaskpage"
        });
        defineRoute({
            path: "/scheduledtasks.html",
            dependencies: [],
            autoFocus: false,
            roles: "admin",
            controller: "scripts/scheduledtaskspage"
        });
        defineRoute({
            path: "/search.html",
            dependencies: [],
            controller: "scripts/searchpage"
        });
        defineRoute({
            path: "/selectserver.html",
            dependencies: ["listViewStyle", "emby-button"],
            autoFocus: false,
            anonymous: true,
            startup: true,
            controller: "scripts/selectserver"
        });
        defineRoute({
            path: "/serveractivity.html",
            dependencies: [],
            autoFocus: false,
            roles: "admin",
            controller: "dashboard/serveractivity"
        });
        defineRoute({
            path: "/serversecurity.html",
            dependencies: [],
            autoFocus: false,
            roles: "admin"
        });
        defineRoute({
            path: "/streamingsettings.html",
            dependencies: [],
            autoFocus: false,
            roles: "admin"
        });
        defineRoute({
            path: "/support.html",
            dependencies: [],
            autoFocus: false,
            roles: "admin"
        });
        defineRoute({
            path: "/tv.html",
            dependencies: ["paper-icon-button-light", "emby-button"],
            autoFocus: false,
            controller: "scripts/tvrecommended",
            transition: "fade"
        });
        defineRoute({
            path: "/useredit.html",
            dependencies: [],
            autoFocus: false,
            roles: "admin"
        });
        defineRoute({
            path: "/userlibraryaccess.html",
            dependencies: [],
            autoFocus: false,
            roles: "admin"
        });
        defineRoute({
            path: "/usernew.html",
            dependencies: [],
            autoFocus: false,
            roles: "admin"
        });
        defineRoute({
            path: "/userparentalcontrol.html",
            dependencies: [],
            autoFocus: false,
            roles: "admin"
        });
        defineRoute({
            path: "/userpassword.html",
            dependencies: ["emby-input", "emby-button", "emby-checkbox"],
            autoFocus: false,
            controller: "scripts/userpasswordpage"
        });
        defineRoute({
            path: "/userprofiles.html",
            dependencies: [],
            autoFocus: false,
            roles: "admin"
        });
        defineRoute({
            path: "/wizardremoteaccess.html",
            dependencies: ["dashboardcss"],
            autoFocus: false,
            anonymous: true,
            controller: "dashboard/wizardremoteaccess"
        });
        defineRoute({
            path: "/wizardfinish.html",
            dependencies: ["emby-button", "dashboardcss"],
            autoFocus: false,
            anonymous: true,
            controller: "dashboard/wizardfinishpage"
        });
        defineRoute({
            path: "/wizardlibrary.html",
            dependencies: ["dashboardcss"],
            autoFocus: false,
            anonymous: true
        });
        defineRoute({
            path: "/wizardsettings.html",
            dependencies: ["dashboardcss"],
            autoFocus: false,
            anonymous: true,
            controller: "dashboard/wizardsettings"
        });
        defineRoute({
            path: "/wizardstart.html",
            dependencies: ["dashboardcss"],
            autoFocus: false,
            anonymous: true,
            controller: "dashboard/wizardstart"
        });
        defineRoute({
            path: "/wizarduser.html",
            dependencies: ["dashboardcss", "emby-input"],
            controller: "scripts/wizarduserpage",
            autoFocus: false,
            anonymous: true
        });
        defineRoute({
            path: "/videoosd.html",
            dependencies: [],
            transition: "fade",
            controller: "scripts/videoosd",
            autoFocus: false,
            type: "video-osd",
            supportsThemeMedia: true,
            fullscreen: true,
            enableMediaControl: false
        });
        defineRoute({
            path: "/configurationpage",
            dependencies: [],
            autoFocus: false,
            enableCache: false,
            enableContentQueryString: true,
            roles: "admin"
        });
        defineRoute({
            path: "/",
            isDefaultRoute: true,
            autoFocus: false,
            dependencies: []
        });
    }

    function getPluginPageContentPath() {
        if (window.ApiClient) {
            return ApiClient.getUrl("web/ConfigurationPage");
        }

        return null;
    }

    function loadPlugins(externalPlugins, appHost, browser, shell) {
        console.log("Loading installed plugins");
        var list = [
            "components/playback/playaccessvalidation",
            "components/playback/experimentalwarnings",
            "components/htmlaudioplayer/plugin",
            "components/htmlvideoplayer/plugin",
            "components/photoplayer/plugin",
            "components/youtubeplayer/plugin"
        ];

        if (appHost.supports("remotecontrol")) {
            list.push("components/sessionplayer");

            if (browser.chrome || browser.opera) {
                list.push("components/chromecast/chromecastplayer");
            }
        }

        for (var index = 0, length = externalPlugins.length; index < length; index++) {
            list.push(externalPlugins[index]);
        }

        return new Promise(function (resolve, reject) {
            Promise.all(list.map(loadPlugin)).then(function () {
                require(["packageManager"], function (packageManager) {
                    packageManager.init().then(resolve, reject);
                });
            }, reject);
        });
    }

    function loadPlugin(url) {
        return new Promise(function (resolve, reject) {
            require(["pluginManager"], function (pluginManager) {
                pluginManager.loadPlugin(url).then(resolve, reject);
            });
        });
    }

    function onAppReady(browser) {
        console.log("Begin onAppReady");

        // ensure that appHost is loaded in this point
        require(['apphost'], function (appHost) {
            var isInBackground = -1 !== self.location.href.toString().toLowerCase().indexOf("start=backgroundsync");

            window.Emby = {};

            console.log("onAppReady - loading dependencies");

            if (isInBackground) {
                syncNow();
            } else {

                if (browser.iOS) {
                    require(['css!devices/ios/ios.css']);
                }

                require(['appRouter', 'scripts/themeloader', 'libraryMenu'], function (pageObjects) {
                    window.Emby.Page = pageObjects;

                    defineCoreRoutes(appHost);

                    Emby.Page.start({
                        click: false,
                        hashbang: true
                    });

                    require(["components/thememediaplayer", "scripts/autobackdrops"]);

                    if (!browser.tv && !browser.xboxOne && !browser.ps4) {
                        require(["components/nowplayingbar/nowplayingbar"]);
                    }

                    if (appHost.supports("remotecontrol")) {
                        require(["playerSelectionMenu", "components/playback/remotecontrolautoplay"]);
                    }

                    if (!appHost.supports("physicalvolumecontrol") || browser.touch) {
                        require(["components/playback/volumeosd"]);
                    }

                    require(["mediaSession", "serverNotifications"]);

                    if (!browser.tv && !browser.xboxOne) {
                        require(["components/playback/playbackorientation"]);
                        registerServiceWorker();

                        if (window.Notification) {
                            require(["components/notifications/notifications"]);
                        }
                    }

                    require(["playerSelectionMenu"]);

                    if (appHost.supports("fullscreenchange") && (browser.edgeUwp || -1 !== navigator.userAgent.toLowerCase().indexOf("electron"))) {
                        require(["fullscreen-doubleclick"]);
                    }

                    if (appHost.supports("sync")) {
                        initLocalSyncEvents();
                    }

                    if (!AppInfo.isNativeApp && window.ApiClient) {
                        require(["css!" + ApiClient.getUrl("Branding/Css")]);
                    }
                });
            }
        });
    }

    function registerServiceWorker() {
        if (navigator.serviceWorker && "cordova" !== self.appMode && "android" !== self.appMode) {
            try {
                navigator.serviceWorker.register("serviceworker.js");
            } catch (err) {
                console.log("Error registering serviceWorker: " + err);
            }
        }
    }

    function syncNow() {
        require(["localsync"], function (localSync) {
            localSync.sync();
        });
    }

    function initLocalSyncEvents() {
        require(["serverNotifications", "events"], function (serverNotifications, events) {
            events.on(serverNotifications, "SyncJobItemReady", syncNow);
            events.on(serverNotifications, "SyncJobCancelled", syncNow);
            events.on(serverNotifications, "SyncJobItemCancelled", syncNow);
        });
    }

    function onWebComponentsReady(browser) {
        initRequireWithBrowser(browser);

        if (self.appMode === 'cordova' || self.appMode === 'android' || self.appMode === 'standalone') {
            AppInfo.isNativeApp = true;
        }

        if (!window.Promise || browser.web0s) {
            require(["components/native-promise-only/lib/npo.src"], init);
        } else {
            init();
        }
    }

    var localApiClient;

    (function () {
        var urlArgs = "v=" + (window.dashboardVersion || new Date().getDate());
        var bowerPath = getBowerPath();
        var apiClientBowerPath = bowerPath + "/emby-apiclient";
        var componentsPath = "components";
        var paths = {
            velocity: bowerPath + "/velocity/velocity.min",
            vibrant: bowerPath + "/vibrant/dist/vibrant",
            staticBackdrops: componentsPath + "/staticbackdrops",
            ironCardList: "components/ironcardlist/ironcardlist",
            scrollThreshold: "components/scrollthreshold",
            playlisteditor: "components/playlisteditor/playlisteditor",
            medialibrarycreator: "components/medialibrarycreator/medialibrarycreator",
            medialibraryeditor: "components/medialibraryeditor/medialibraryeditor",
            imageoptionseditor: "components/imageoptionseditor/imageoptionseditor",
            howler: bowerPath + "/howlerjs/dist/howler.min",
            sortable: bowerPath + "/Sortable/Sortable.min",
            isMobile: bowerPath + "/isMobile/isMobile.min",
            masonry: bowerPath + "/masonry/dist/masonry.pkgd.min",
            humanedate: "components/humanedate",
            libraryBrowser: "scripts/librarybrowser",
            events: apiClientBowerPath + "/events",
            credentialprovider: apiClientBowerPath + "/credentials",
            connectionManagerFactory: bowerPath + "/emby-apiclient/connectionmanager",
            visibleinviewport: componentsPath + "/visibleinviewport",
            browserdeviceprofile: componentsPath + "/browserdeviceprofile",
            browser: componentsPath + "/browser",
            inputManager: componentsPath + "/inputmanager",
            qualityoptions: componentsPath + "/qualityoptions",
            hammer: bowerPath + "/hammerjs/hammer.min",
            pageJs: componentsPath + "/pagejs/page",
            focusManager: componentsPath + "/focusmanager",
            datetime: componentsPath + "/datetime",
            globalize: componentsPath + "/globalize",
            itemHelper: componentsPath + "/itemhelper",
            itemShortcuts: componentsPath + "/shortcuts",
            playQueueManager: componentsPath + "/playback/playqueuemanager",
            autoPlayDetect: componentsPath + "/playback/autoplaydetect",
            nowPlayingHelper: componentsPath + "/playback/nowplayinghelper",
            pluginManager: componentsPath + "/pluginmanager",
            packageManager: componentsPath + "/packagemanager"
        };
        paths.hlsjs = bowerPath + "/hlsjs/dist/hls.min";
        paths.flvjs = componentsPath + "/flvjs/flv.min";
        paths.shaka = componentsPath + "/shaka/shaka-player.compiled";
        define("chromecastHelper", [componentsPath + "/chromecast/chromecasthelpers"], returnFirstDependency);
        define("mediaSession", [componentsPath + "/playback/mediasession"], returnFirstDependency);
        define("actionsheet", [componentsPath + "/actionsheet/actionsheet"], returnFirstDependency);
        define("libjass", [bowerPath + "/libjass/libjass.min", "css!" + bowerPath + "/libjass/libjass"], returnFirstDependency);
        define("tunerPicker", ["components/tunerpicker"], returnFirstDependency);
        define("mainTabsManager", [componentsPath + "/maintabsmanager"], returnFirstDependency);
        define("imageLoader", [componentsPath + "/images/imagehelper"], returnFirstDependency);
        define("appFooter", [componentsPath + "/appfooter/appfooter"], returnFirstDependency);
        define("directorybrowser", ["components/directorybrowser/directorybrowser"], returnFirstDependency);
        define("metadataEditor", [componentsPath + "/metadataeditor/metadataeditor"], returnFirstDependency);
        define("personEditor", [componentsPath + "/metadataeditor/personeditor"], returnFirstDependency);
        define("playerSelectionMenu", [componentsPath + "/playback/playerselection"], returnFirstDependency);
        define("playerSettingsMenu", [componentsPath + "/playback/playersettingsmenu"], returnFirstDependency);
        define("playMethodHelper", [componentsPath + "/playback/playmethodhelper"], returnFirstDependency);
        define("brightnessOsd", [componentsPath + "/playback/brightnessosd"], returnFirstDependency);
        define("libraryMenu", ["scripts/librarymenu"], returnFirstDependency);
        define("emby-collapse", [componentsPath + "/emby-collapse/emby-collapse"], returnFirstDependency);
        define("emby-button", [componentsPath + "/emby-button/emby-button"], returnFirstDependency);
        define("emby-linkbutton", ["emby-button"], returnFirstDependency);
        define("emby-itemscontainer", [componentsPath + "/emby-itemscontainer/emby-itemscontainer"], returnFirstDependency);
        define("alphaNumericShortcuts", [componentsPath + "/alphanumericshortcuts/alphanumericshortcuts"], returnFirstDependency);
        define("emby-scroller", [componentsPath + "/emby-scroller/emby-scroller"], returnFirstDependency);
        define("emby-tabs", [componentsPath + "/emby-tabs/emby-tabs"], returnFirstDependency);
        define("emby-scrollbuttons", [componentsPath + "/emby-scrollbuttons/emby-scrollbuttons"], returnFirstDependency);
        define("emby-progressring", [componentsPath + "/emby-progressring/emby-progressring"], returnFirstDependency);
        define("emby-itemrefreshindicator", [componentsPath + "/emby-itemrefreshindicator/emby-itemrefreshindicator"], returnFirstDependency);
        define("multiSelect", [componentsPath + "/multiselect/multiselect"], returnFirstDependency);
        define("alphaPicker", [componentsPath + "/alphapicker/alphapicker"], returnFirstDependency);
        define("paper-icon-button-light", [componentsPath + "/emby-button/paper-icon-button-light"], returnFirstDependency);
        define("tabbedView", [componentsPath + "/tabbedview/tabbedview"], returnFirstDependency);
        define("itemsTab", [componentsPath + "/tabbedview/itemstab"], returnFirstDependency);
        define("emby-input", [componentsPath + "/emby-input/emby-input"], returnFirstDependency);
        define("emby-select", [componentsPath + "/emby-select/emby-select"], returnFirstDependency);
        define("emby-slider", [componentsPath + "/emby-slider/emby-slider"], returnFirstDependency);
        define("emby-checkbox", [componentsPath + "/emby-checkbox/emby-checkbox"], returnFirstDependency);
        define("emby-toggle", [componentsPath + "/emby-toggle/emby-toggle"], returnFirstDependency);
        define("emby-radio", [componentsPath + "/emby-radio/emby-radio"], returnFirstDependency);
        define("emby-textarea", [componentsPath + "/emby-textarea/emby-textarea"], returnFirstDependency);
        define("collectionEditor", [componentsPath + "/collectioneditor/collectioneditor"], returnFirstDependency);
        define("serverRestartDialog", [componentsPath + "/serverrestartdialog/serverrestartdialog"], returnFirstDependency);
        define("playlistEditor", [componentsPath + "/playlisteditor/playlisteditor"], returnFirstDependency);
        define("recordingCreator", [componentsPath + "/recordingcreator/recordingcreator"], returnFirstDependency);
        define("recordingEditor", [componentsPath + "/recordingcreator/recordingeditor"], returnFirstDependency);
        define("seriesRecordingEditor", [componentsPath + "/recordingcreator/seriesrecordingeditor"], returnFirstDependency);
        define("recordingFields", [componentsPath + "/recordingcreator/recordingfields"], returnFirstDependency);
        define("recordingButton", [componentsPath + "/recordingcreator/recordingbutton"], returnFirstDependency);
        define("recordingHelper", [componentsPath + "/recordingcreator/recordinghelper"], returnFirstDependency);
        define("subtitleEditor", [componentsPath + "/subtitleeditor/subtitleeditor"], returnFirstDependency);
        define("itemIdentifier", [componentsPath + "/itemidentifier/itemidentifier"], returnFirstDependency);
        define("mediaInfo", [componentsPath + "/mediainfo/mediainfo"], returnFirstDependency);
        define("itemContextMenu", [componentsPath + "/itemcontextmenu"], returnFirstDependency);
        define("imageEditor", [componentsPath + "/imageeditor/imageeditor"], returnFirstDependency);
        define("imageDownloader", [componentsPath + "/imagedownloader/imagedownloader"], returnFirstDependency);
        define("dom", [componentsPath + "/dom"], returnFirstDependency);
        define("playerStats", [componentsPath + "/playerstats/playerstats"], returnFirstDependency);
        define("searchFields", [componentsPath + "/search/searchfields"], returnFirstDependency);
        define("searchResults", [componentsPath + "/search/searchresults"], returnFirstDependency);
        define("upNextDialog", [componentsPath + "/upnextdialog/upnextdialog"], returnFirstDependency);
        define("fullscreen-doubleclick", [componentsPath + "/fullscreen/fullscreen-dc"], returnFirstDependency);
        define("fullscreenManager", [componentsPath + "/fullscreen/fullscreenmanager", "events"], returnFirstDependency);
        define("headroom", [componentsPath + "/headroom/headroom"], returnFirstDependency);
        define("subtitleAppearanceHelper", [componentsPath + "/subtitlesettings/subtitleappearancehelper"], returnFirstDependency);
        define("subtitleSettings", [componentsPath + "/subtitlesettings/subtitlesettings"], returnFirstDependency);
        define("displaySettings", [componentsPath + "/displaysettings/displaysettings"], returnFirstDependency);
        define("playbackSettings", [componentsPath + "/playbacksettings/playbacksettings"], returnFirstDependency);
        define("homescreenSettings", [componentsPath + "/homescreensettings/homescreensettings"], returnFirstDependency);
        define("homescreenSettingsDialog", [componentsPath + "/homescreensettings/homescreensettingsdialog"], returnFirstDependency);
        define("playbackManager", [componentsPath + "/playback/playbackmanager"], getPlaybackManager);
        define("layoutManager", [componentsPath + "/layoutmanager", "apphost"], getLayoutManager);
        define("homeSections", [componentsPath + "/homesections/homesections"], returnFirstDependency);
        define("playMenu", [componentsPath + "/playmenu"], returnFirstDependency);
        define("refreshDialog", [componentsPath + "/refreshdialog/refreshdialog"], returnFirstDependency);
        define("backdrop", [componentsPath + "/backdrop/backdrop"], returnFirstDependency);
        define("fetchHelper", [componentsPath + "/fetchhelper"], returnFirstDependency);
        define("roundCardStyle", ["cardStyle", "css!" + componentsPath + "/cardbuilder/roundcard"], returnFirstDependency);
        define("cardStyle", ["css!" + componentsPath + "/cardbuilder/card"], returnFirstDependency);
        define("cardBuilder", [componentsPath + "/cardbuilder/cardbuilder"], returnFirstDependency);
        define("peoplecardbuilder", [componentsPath + "/cardbuilder/peoplecardbuilder"], returnFirstDependency);
        define("chaptercardbuilder", [componentsPath + "/cardbuilder/chaptercardbuilder"], returnFirstDependency);
        define("flexStyles", ["css!" + componentsPath + "/flexstyles"], returnFirstDependency);
        define("deleteHelper", [componentsPath + "/deletehelper"], returnFirstDependency);
        define("tvguide", [componentsPath + "/guide/guide"], returnFirstDependency);
        define("programStyles", ["css!" + componentsPath + "/guide/programs"], returnFirstDependency);
        define("guide-settings-dialog", [componentsPath + "/guide/guide-settings"], returnFirstDependency);
        define("loadingDialog", [componentsPath + "/loadingdialog/loadingdialog"], returnFirstDependency);
        define("viewManager", [componentsPath + "/viewmanager/viewmanager"], function (viewManager) {
            window.ViewManager = viewManager;
            viewManager.dispatchPageEvents(true);
            return viewManager;
        });

        paths.apphost = "components/apphost";
        paths.appStorage = getAppStorage(apiClientBowerPath);
        
        requirejs.config({
            waitSeconds: 0,
            map: {
                "*": {
                    css: "components/require/requirecss",
                    text: "components/require/requiretext"
                }
            },
            urlArgs: urlArgs,
            paths: paths,
            onError: onRequireJsError
        });
        requirejs.onError = onRequireJsError;
        define("jstree", ["thirdparty/jstree/jstree", "css!thirdparty/jstree/themes/default/style.css"], returnFirstDependency);
        define("dashboardcss", ["css!css/dashboard"], returnFirstDependency);
        define("slideshow", [componentsPath + "/slideshow/slideshow"], returnFirstDependency);
        define("fetch", [bowerPath + "/fetch/fetch"], returnFirstDependency);
        define("raf", [componentsPath + "/polyfills/raf"], returnFirstDependency);
        define("functionbind", [componentsPath + "/polyfills/bind"], returnFirstDependency);
        define("arraypolyfills", [componentsPath + "/polyfills/array"], returnFirstDependency);
        define("objectassign", [componentsPath + "/polyfills/objectassign"], returnFirstDependency);
        define("clearButtonStyle", ["css!" + componentsPath + "/clearbutton"], returnFirstDependency);
        define("userdataButtons", [componentsPath + "/userdatabuttons/userdatabuttons"], returnFirstDependency);
        define("emby-playstatebutton", [componentsPath + "/userdatabuttons/emby-playstatebutton"], returnFirstDependency);
        define("emby-ratingbutton", [componentsPath + "/userdatabuttons/emby-ratingbutton"], returnFirstDependency);
        define("listView", [componentsPath + "/listview/listview"], returnFirstDependency);
        define("listViewStyle", ["css!" + componentsPath + "/listview/listview"], returnFirstDependency);
        define("formDialogStyle", ["css!" + componentsPath + "/formdialog"], returnFirstDependency);
        define("indicators", [componentsPath + "/indicators/indicators"], returnFirstDependency);
        define("viewSettings", [componentsPath + "/viewsettings/viewsettings"], returnFirstDependency);
        define("filterMenu", [componentsPath + "/filtermenu/filtermenu"], returnFirstDependency);
        define("sortMenu", [componentsPath + "/sortmenu/sortmenu"], returnFirstDependency);
<<<<<<< HEAD
        define("registrationServices", [componentsPath + "/registrationservices/registrationservices"], returnFirstDependency);
=======

        if ("cordova" === self.appMode || "android" === self.appMode) {
            define("fileupload", ["cordova/fileupload"], returnFirstDependency);
        } else {
            define("fileupload", [apiClientBowerPath + "/fileupload"], returnFirstDependency);
        }

>>>>>>> 23d4d30d
        define("connectionmanager", [apiClientBowerPath + "/connectionmanager"]);
        define("serversync", [apiClientBowerPath + "/sync/serversync"], returnFirstDependency);
        define("multiserversync", [apiClientBowerPath + "/sync/multiserversync"], returnFirstDependency);
        define("mediasync", [apiClientBowerPath + "/sync/mediasync"], returnFirstDependency);
        define("idb", [componentsPath + "/idb"], returnFirstDependency);
        define("sanitizefilename", [componentsPath + "/sanitizefilename"], returnFirstDependency);
        define("itemrepository", [apiClientBowerPath + "/sync/itemrepository"], returnFirstDependency);
        define("useractionrepository", [apiClientBowerPath + "/sync/useractionrepository"], returnFirstDependency);
        define("swiper", [bowerPath + "/Swiper/dist/js/swiper.min", "css!" + bowerPath + "/Swiper/dist/css/swiper.min"], returnFirstDependency);
        define("scroller", [componentsPath + "/scroller/smoothscroller"], returnFirstDependency);
        define("toast", [componentsPath + "/toast/toast"], returnFirstDependency);
        define("scrollHelper", [componentsPath + "/scrollhelper"], returnFirstDependency);
        define("touchHelper", [componentsPath + "/touchhelper"], returnFirstDependency);
        define("appSettings", [componentsPath + "/appsettings"], returnFirstDependency);
        define("userSettings", [componentsPath + "/usersettings/usersettings"], returnFirstDependency);
        define("userSettingsBuilder", [componentsPath + "/usersettings/usersettingsbuilder", "layoutManager", "browser"], getSettingsBuilder);
        define("material-icons", ["css!" + componentsPath + "/fonts/material-icons/style"], returnFirstDependency);
        define("systemFontsCss", ["css!" + componentsPath + "/fonts/fonts"], returnFirstDependency);
        define("systemFontsSizedCss", ["css!" + componentsPath + "/fonts/fonts.sized"], returnFirstDependency);
        define("scrollStyles", ["css!" + componentsPath + "/scrollstyles"], returnFirstDependency);
        define("imageUploader", [componentsPath + "/imageuploader/imageuploader"], returnFirstDependency);
        define("navdrawer", ["components/navdrawer/navdrawer"], returnFirstDependency);
        define("htmlMediaHelper", [componentsPath + "/htmlvideoplayer/htmlmediahelper"], returnFirstDependency);
        define("viewcontainer", ["components/viewcontainer-lite", "css!" + componentsPath + "/viewmanager/viewcontainer-lite"], returnFirstDependency);
        define("queryString", [bowerPath + "/query-string/index"], function () {
            return queryString;
        });
        define("jQuery", [bowerPath + "/jquery/dist/jquery.slim.min"], function () {
            if (window.ApiClient) {
                jQuery.ajax = ApiClient.ajax;
            }

            return jQuery;
        });
        define("fnchecked", ["legacy/fnchecked"], returnFirstDependency);
        define("dialogHelper", [componentsPath + "/dialoghelper/dialoghelper"], returnFirstDependency);
        define("inputmanager", ["inputManager"], returnFirstDependency);
        define("serverNotifications", [componentsPath + "/apiInput/apiInput"], returnFirstDependency);
        define("headroom-window", ["headroom"], createWindowHeadroom);
        define("appFooter-shared", ["appFooter"], createSharedAppFooter);
        define("skinManager", [componentsPath + "/skinmanager"], function (skinManager) {
            skinManager.loadUserSkin = function (options) {
                require(["appRouter"], function (appRouter) {
                    options = options || {};

                    if (options.start) {
                        appRouter.invokeShortcut(options.start);
                    } else {
                        appRouter.goHome();
                    }
                });
            };

            skinManager.getThemes = function () {
                return [{
                    name: "Apple TV",
                    id: "appletv"
                }, {
                    name: "Blue Radiance",
                    id: "blueradiance"
                }, {
                    name: "Dark",
                    id: "dark",
                    isDefault: true,
                    isDefaultServerDashboard: true
                }, {
                    name: "Dark (green accent)",
                    id: "dark-green"
                }, {
                    name: "Dark (red accent)",
                    id: "dark-red"
                }, {
                    name: "Light",
                    id: "light"
                }, {
                    name: "Light (blue accent)",
                    id: "light-blue"
                }, {
                    name: "Light (green accent)",
                    id: "light-green"
                }, {
                    name: "Light (pink accent)",
                    id: "light-pink"
                }, {
                    name: "Light (purple accent)",
                    id: "light-purple"
                }, {
                    name: "Light (red accent)",
                    id: "light-red"
                }, {
                    name: "Windows Media Center",
                    id: "wmc"
                }];
            };

            return skinManager;
        });
        define("connectionManager", [], function () {
            return ConnectionManager;
        });
        define("apiClientResolver", [], function () {
            return function () {
                return window.ApiClient;
            };
        });
        define("appRouter", [componentsPath + "/router", "itemHelper"], function (appRouter, itemHelper) {
            function showItem(item, serverId, options) {
                if ("string" == typeof item) {
                    require(["connectionManager"], function (connectionManager) {
                        var apiClient = connectionManager.currentApiClient();
                        apiClient.getItem(apiClient.getCurrentUserId(), item).then(function (item) {
                            appRouter.showItem(item, options);
                        });
                    });
                } else {
                    if (2 == arguments.length) {
                        options = arguments[1];
                    }

                    appRouter.show("/" + appRouter.getRouteUrl(item, options), {
                        item: item
                    });
                }
            }

            appRouter.showLocalLogin = function (serverId, manualLogin) {
                Dashboard.navigate("login.html?serverid=" + serverId);
            };

            appRouter.showVideoOsd = function () {
                return Dashboard.navigate("videoosd.html");
            };

            appRouter.showSelectServer = function () {
                Dashboard.navigate(AppInfo.isNativeApp ? "selectserver.html" : "login.html");
            };

            appRouter.showWelcome = function () {
                Dashboard.navigate(AppInfo.isNativeApp ? "selectserver.html" : "login.html");
            };

            appRouter.showSettings = function () {
                Dashboard.navigate("mypreferencesmenu.html");
            };

            appRouter.showGuide = function () {
                Dashboard.navigate("livetv.html?tab=1");
            };

            appRouter.goHome = function () {
                Dashboard.navigate("home.html");
            };

            appRouter.showSearch = function () {
                Dashboard.navigate("search.html");
            };

            appRouter.showLiveTV = function () {
                Dashboard.navigate("livetv.html");
            };

            appRouter.showRecordedTV = function () {
                Dashboard.navigate("livetv.html?tab=3");
            };

            appRouter.showFavorites = function () {
                Dashboard.navigate("home.html?tab=1");
            };

            appRouter.showSettings = function () {
                Dashboard.navigate("mypreferencesmenu.html");
            };

            appRouter.showNowPlaying = function () {
                Dashboard.navigate("nowplaying.html");
            };

            appRouter.setTitle = function (title) {
                LibraryMenu.setTitle(title);
            };

            appRouter.getRouteUrl = function (item, options) {
                if (!item) {
                    throw new Error("item cannot be null");
                }

                if (item.url) {
                    return item.url;
                }

                var context = options ? options.context : null;
                var id = item.Id || item.ItemId;

                if (!options) {
                    options = {};
                }

                var url;
                var itemType = item.Type || (options ? options.itemType : null);
                var serverId = item.ServerId || options.serverId;

                if ("settings" === item) {
                    return "mypreferencesmenu.html";
                }

                if ("wizard" === item) {
                    return "wizardstart.html";
                }

                if ("manageserver" === item) {
                    return "dashboard.html";
                }

                if ("recordedtv" === item) {
                    return "livetv.html?tab=3&serverId=" + options.serverId;
                }

                if ("nextup" === item) {
                    return "list/list.html?type=nextup&serverId=" + options.serverId;
                }

                if ("list" === item) {
                    var url = "list/list.html?serverId=" + options.serverId + "&type=" + options.itemTypes;

                    if (options.isFavorite) {
                        url += "&IsFavorite=true";
                    }

                    return url;
                }

                if ("livetv" === item) {
                    if ("guide" === options.section) {
                        return "livetv.html?tab=1&serverId=" + options.serverId;
                    }

                    if ("movies" === options.section) {
                        return "list/list.html?type=Programs&IsMovie=true&serverId=" + options.serverId;
                    }

                    if ("shows" === options.section) {
                        return "list/list.html?type=Programs&IsSeries=true&IsMovie=false&IsNews=false&serverId=" + options.serverId;
                    }

                    if ("sports" === options.section) {
                        return "list/list.html?type=Programs&IsSports=true&serverId=" + options.serverId;
                    }

                    if ("kids" === options.section) {
                        return "list/list.html?type=Programs&IsKids=true&serverId=" + options.serverId;
                    }

                    if ("news" === options.section) {
                        return "list/list.html?type=Programs&IsNews=true&serverId=" + options.serverId;
                    }

                    if ("onnow" === options.section) {
                        return "list/list.html?type=Programs&IsAiring=true&serverId=" + options.serverId;
                    }

                    if ("dvrschedule" === options.section) {
                        return "livetv.html?tab=4&serverId=" + options.serverId;
                    }

                    return "livetv.html?serverId=" + options.serverId;
                }

                if ("SeriesTimer" == itemType) {
                    return "itemdetails.html?seriesTimerId=" + id + "&serverId=" + serverId;
                }

                if ("livetv" == item.CollectionType) {
                    return "livetv.html";
                }

                if ("Genre" === item.Type) {
                    url = "list/list.html?genreId=" + item.Id + "&serverId=" + serverId;

                    if ("livetv" === context) {
                        url += "&type=Programs";
                    }

                    if (options.parentId) {
                        url += "&parentId=" + options.parentId;
                    }

                    return url;
                }

                if ("MusicGenre" === item.Type) {
                    url = "list/list.html?musicGenreId=" + item.Id + "&serverId=" + serverId;

                    if (options.parentId) {
                        url += "&parentId=" + options.parentId;
                    }

                    return url;
                }

                if ("Studio" === item.Type) {
                    url = "list/list.html?studioId=" + item.Id + "&serverId=" + serverId;

                    if (options.parentId) {
                        url += "&parentId=" + options.parentId;
                    }

                    return url;
                }

                if ("folders" !== context && !itemHelper.isLocalItem(item)) {
                    if ("movies" == item.CollectionType) {
                        url = "movies.html?topParentId=" + item.Id;

                        if (options && "latest" === options.section) {
                            url += "&tab=1";
                        }

                        return url;
                    }

                    if ("tvshows" == item.CollectionType) {
                        url = "tv.html?topParentId=" + item.Id;

                        if (options && "latest" === options.section) {
                            url += "&tab=2";
                        }

                        return url;
                    }

                    if ("music" == item.CollectionType) {
                        return "music.html?topParentId=" + item.Id;
                    }
                }

                var itemTypes = ["Playlist", "TvChannel", "Program", "BoxSet", "MusicAlbum", "MusicGenre", "Person", "Recording", "MusicArtist"];

                if (itemTypes.indexOf(itemType) >= 0) {
                    return "itemdetails.html?id=" + id + "&serverId=" + serverId;
                }

                var contextSuffix = context ? "&context=" + context : "";

                if ("Series" == itemType || "Season" == itemType || "Episode" == itemType) {
                    return "itemdetails.html?id=" + id + contextSuffix + "&serverId=" + serverId;
                }

                if (item.IsFolder) {
                    if (id) {
                        return "list/list.html?parentId=" + id + "&serverId=" + serverId;
                    }

                    return "#";
                }

                return "itemdetails.html?id=" + id + "&serverId=" + serverId;
            };

            appRouter.showItem = showItem;
            return appRouter;
        });
    })();

    require(["css!css/site"]);

    return require(["browser"], onWebComponentsReady);
}();
pageClassOn("viewshow", "standalonePage", function () {
    document.querySelector(".skinHeader").classList.add("noHeaderRight");
});
pageClassOn("viewhide", "standalonePage", function () {
    document.querySelector(".skinHeader").classList.remove("noHeaderRight");
});<|MERGE_RESOLUTION|>--- conflicted
+++ resolved
@@ -1373,7 +1373,7 @@
 
         paths.apphost = "components/apphost";
         paths.appStorage = getAppStorage(apiClientBowerPath);
-        
+
         requirejs.config({
             waitSeconds: 0,
             map: {
@@ -1406,17 +1406,6 @@
         define("viewSettings", [componentsPath + "/viewsettings/viewsettings"], returnFirstDependency);
         define("filterMenu", [componentsPath + "/filtermenu/filtermenu"], returnFirstDependency);
         define("sortMenu", [componentsPath + "/sortmenu/sortmenu"], returnFirstDependency);
-<<<<<<< HEAD
-        define("registrationServices", [componentsPath + "/registrationservices/registrationservices"], returnFirstDependency);
-=======
-
-        if ("cordova" === self.appMode || "android" === self.appMode) {
-            define("fileupload", ["cordova/fileupload"], returnFirstDependency);
-        } else {
-            define("fileupload", [apiClientBowerPath + "/fileupload"], returnFirstDependency);
-        }
-
->>>>>>> 23d4d30d
         define("connectionmanager", [apiClientBowerPath + "/connectionmanager"]);
         define("serversync", [apiClientBowerPath + "/sync/serversync"], returnFirstDependency);
         define("multiserversync", [apiClientBowerPath + "/sync/multiserversync"], returnFirstDependency);
