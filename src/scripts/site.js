--- conflicted
+++ resolved
@@ -89,11 +89,7 @@
             const credentialProviderInstance = new credentialProvider();
             const promises = [appHost.init()];
 
-<<<<<<< HEAD
             return Promise.all(promises).then(responses => {
-=======
-            return Promise.all(promises).then(function (responses) {
->>>>>>> b58561bc
                 const capabilities = Dashboard.capabilities(appHost);
 
                 window.connectionManager = new ConnectionManager(credentialProviderInstance, appHost.appName(), appHost.appVersion(), appHost.deviceName(), appHost.deviceId(), capabilities);
@@ -105,23 +101,8 @@
                         return;
                     }
 
-<<<<<<< HEAD
                     console.debug('creating apiclient singleton');
                     const apiClient = new apiClientFactory(server, appHost.appName(), appHost.appVersion(), appHost.deviceName(), appHost.deviceId());
-=======
-                if (!AppInfo.isNativeApp) {
-                    console.debug('loading ApiClient singleton');
-
-                    return require(['apiclient', 'clientUtils'], function (apiClientFactory, clientUtils) {
-                        console.debug('creating ApiClient singleton');
-
-                        const apiClient = new apiClientFactory(Dashboard.serverAddress(), appHost.appName(), appHost.appVersion(), appHost.deviceName(), appHost.deviceId());
-
-                        apiClient.enableAutomaticNetworking = false;
-                        apiClient.manualAddressOnly = true;
-
-                        window.connectionManager.addApiClient(apiClient);
->>>>>>> b58561bc
 
                     apiClient.enableAutomaticNetworking = false;
                     apiClient.manualAddressOnly = true;
