define(['dom', 'layoutManager', 'inputManager', 'connectionManager', 'events', 'viewManager', 'libraryBrowser', 'appRouter', 'apphost', 'playbackManager', 'syncPlayManager', 'groupSelectionMenu', 'browser', 'globalize', 'scripts/imagehelper', 'paper-icon-button-light', 'material-icons', 'scrollStyles', 'flexStyles'], function (dom, layoutManager, inputManager, connectionManager, events, viewManager, libraryBrowser, appRouter, appHost, playbackManager, syncPlayManager, groupSelectionMenu, browser, globalize, imageHelper) {
    'use strict';

<<<<<<< HEAD
    playbackManager = playbackManager.default || playbackManager;
=======
    browser = browser.default || browser;
>>>>>>> 406ee218

    function renderHeader() {
        var html = '';
        html += '<div class="flex align-items-center flex-grow headerTop">';
        html += '<div class="headerLeft">';
        html += '<button type="button" is="paper-icon-button-light" class="headerButton headerButtonLeft headerBackButton hide"><span class="material-icons ' + (browser.safari ? 'chevron_left' : 'arrow_back') + '"></span></button>';
        html += '<button type="button" is="paper-icon-button-light" class="headerButton headerHomeButton hide barsMenuButton headerButtonLeft"><span class="material-icons home"></span></button>';
        html += '<button type="button" is="paper-icon-button-light" class="headerButton mainDrawerButton barsMenuButton headerButtonLeft hide"><span class="material-icons menu"></span></button>';
        html += '<h3 class="pageTitle"></h3>';
        html += '</div>';
        html += '<div class="headerRight">';
        html += '<span class="headerSelectedPlayer"></span>';
        html += `<button is="paper-icon-button-light" class="headerSyncButton syncButton headerButton headerButtonRight hide" title="${globalize.translate('ButtonSyncPlay')}"><span class="material-icons sync_disabled"></span></button>`;
        html += `<button is="paper-icon-button-light" class="headerAudioPlayerButton audioPlayerButton headerButton headerButtonRight hide" title="${globalize.translate('ButtonPlayer')}"><span class="material-icons music_note"></span></button>`;
        html += `<button is="paper-icon-button-light" class="headerCastButton castButton headerButton headerButtonRight hide" title="${globalize.translate('ButtonCast')}"><span class="material-icons cast"></span></button>`;
        html += `<button type="button" is="paper-icon-button-light" class="headerButton headerButtonRight headerSearchButton hide" title="${globalize.translate('ButtonSearch')}"><span class="material-icons search"></span></button>`;
        html += '<button is="paper-icon-button-light" class="headerButton headerButtonRight headerUserButton hide"><span class="material-icons person"></span></button>';
        html += '</div>';
        html += '</div>';
        html += '<div class="headerTabs sectionTabs hide">';
        html += '</div>';

        skinHeader.classList.add('skinHeader-withBackground');
        skinHeader.classList.add('skinHeader-blurred');
        skinHeader.innerHTML = html;

        headerHomeButton = skinHeader.querySelector('.headerHomeButton');
        headerUserButton = skinHeader.querySelector('.headerUserButton');
        headerCastButton = skinHeader.querySelector('.headerCastButton');
        headerAudioPlayerButton = skinHeader.querySelector('.headerAudioPlayerButton');
        headerSearchButton = skinHeader.querySelector('.headerSearchButton');
        headerSyncButton = skinHeader.querySelector('.headerSyncButton');

        lazyLoadViewMenuBarImages();
        bindMenuEvents();
    }

    function getCurrentApiClient() {
        if (currentUser && currentUser.localUser) {
            return connectionManager.getApiClient(currentUser.localUser.ServerId);
        }

        return connectionManager.currentApiClient();
    }

    function lazyLoadViewMenuBarImages() {
        require(['imageLoader'], function (imageLoader) {
            imageLoader.lazyChildren(skinHeader);
        });
    }

    function onBackClick() {
        appRouter.back();
    }

    function updateUserInHeader(user) {
        var hasImage;

        if (user && user.name) {
            if (user.imageUrl) {
                var url = user.imageUrl;
                updateHeaderUserButton(url);
                hasImage = true;
            }
            headerUserButton.title = user.name;
            headerUserButton.classList.remove('hide');
        } else {
            headerUserButton.classList.add('hide');
        }

        if (!hasImage) {
            updateHeaderUserButton(null);
        }

        if (user && user.localUser) {
            if (headerHomeButton) {
                headerHomeButton.classList.remove('hide');
            }

            if (headerSearchButton) {
                headerSearchButton.classList.remove('hide');
            }

            if (!layoutManager.tv) {
                headerCastButton.classList.remove('hide');
            }

            var policy = user.Policy ? user.Policy : user.localUser.Policy;

            var apiClient = getCurrentApiClient();
            if (headerSyncButton && policy && policy.SyncPlayAccess !== 'None' && apiClient.isMinServerVersion('10.6.0')) {
                headerSyncButton.classList.remove('hide');
            }
        } else {
            headerHomeButton.classList.add('hide');
            headerCastButton.classList.add('hide');
            headerSyncButton.classList.add('hide');

            if (headerSearchButton) {
                headerSearchButton.classList.add('hide');
            }
        }

        requiresUserRefresh = false;
    }

    function updateHeaderUserButton(src) {
        if (src) {
            headerUserButton.classList.add('headerUserButtonRound');
            headerUserButton.innerHTML = '<div class="headerButton headerButtonRight paper-icon-button-light headerUserButtonRound" style="background-image:url(\'' + src + "');\"></div>";
        } else {
            headerUserButton.classList.remove('headerUserButtonRound');
            headerUserButton.innerHTML = '<span class="material-icons person"></span>';
        }
    }

    function showSearch() {
        inputManager.handleCommand('search');
    }

    function onHeaderUserButtonClick(e) {
        Dashboard.navigate('mypreferencesmenu.html');
    }

    function onHeaderHomeButtonClick() {
        Dashboard.navigate('home.html');
    }

    function showAudioPlayer() {
        return appRouter.showNowPlaying();
    }

    function bindMenuEvents() {
        mainDrawerButton = document.querySelector('.mainDrawerButton');

        if (mainDrawerButton) {
            mainDrawerButton.addEventListener('click', toggleMainDrawer);
        }

        var headerBackButton = skinHeader.querySelector('.headerBackButton');

        if (headerBackButton) {
            headerBackButton.addEventListener('click', onBackClick);
        }

        if (headerSearchButton) {
            headerSearchButton.addEventListener('click', showSearch);
        }

        headerUserButton.addEventListener('click', onHeaderUserButtonClick);
        headerHomeButton.addEventListener('click', onHeaderHomeButtonClick);

        if (!layoutManager.tv) {
            headerCastButton.addEventListener('click', onCastButtonClicked);
        }

        headerAudioPlayerButton.addEventListener('click', showAudioPlayer);
        headerSyncButton.addEventListener('click', onSyncButtonClicked);

        if (layoutManager.mobile) {
            initHeadRoom(skinHeader);
        }
        events.on(playbackManager, 'playbackstart', onPlaybackStart);
        events.on(playbackManager, 'playbackstop', onPlaybackStop);
    }

    function onPlaybackStart(e) {
        if (playbackManager.isPlayingAudio() && layoutManager.tv) {
            headerAudioPlayerButton.classList.remove('hide');
        } else {
            headerAudioPlayerButton.classList.add('hide');
        }
    }

    function onPlaybackStop(e, stopInfo) {
        if (stopInfo.nextMediaType != 'Audio') {
            headerAudioPlayerButton.classList.add('hide');
        }
    }

    function onCastButtonClicked() {
        var btn = this;

        require(['playerSelectionMenu'], function (playerSelectionMenu) {
            playerSelectionMenu.show(btn);
        });
    }

    function onSyncButtonClicked() {
        var btn = this;
        groupSelectionMenu.show(btn);
    }

    function onSyncPlayEnabled(event, enabled) {
        var icon = headerSyncButton.querySelector('span');
        icon.classList.remove('sync', 'sync_disabled', 'sync_problem');
        if (enabled) {
            icon.classList.add('sync');
        } else {
            icon.classList.add('sync_disabled');
        }
    }

    function onSyncPlaySyncing(event, is_syncing, syncMethod) {
        var icon = headerSyncButton.querySelector('span');
        icon.classList.remove('sync', 'sync_disabled', 'sync_problem');
        if (is_syncing) {
            icon.classList.add('sync_problem');
        } else {
            icon.classList.add('sync');
        }
    }

    function getItemHref(item, context) {
        return appRouter.getRouteUrl(item, {
            context: context
        });
    }

    function toggleMainDrawer() {
        if (navDrawerInstance.isVisible) {
            closeMainDrawer();
        } else {
            openMainDrawer();
        }
    }

    function openMainDrawer() {
        navDrawerInstance.open();
    }

    function onMainDrawerOpened() {
        if (layoutManager.mobile) {
            document.body.classList.add('bodyWithPopupOpen');
        }
    }

    function closeMainDrawer() {
        navDrawerInstance.close();
    }

    function onMainDrawerSelect(e) {
        if (navDrawerInstance.isVisible) {
            onMainDrawerOpened();
        } else {
            document.body.classList.remove('bodyWithPopupOpen');
        }
    }

    function refreshLibraryInfoInDrawer(user, drawer) {
        var html = '';
        html += '<div style="height:.5em;"></div>';
        html += '<a is="emby-linkbutton" class="navMenuOption lnkMediaFolder" href="home.html"><span class="material-icons navMenuOptionIcon home"></span><span class="navMenuOptionText">' + globalize.translate('ButtonHome') + '</span></a>';

        // libraries are added here
        html += '<div class="libraryMenuOptions">';
        html += '</div>';

        if (user.localUser && user.localUser.Policy.IsAdministrator) {
            html += '<div class="adminMenuOptions">';
            html += '<h3 class="sidebarHeader">';
            html += globalize.translate('HeaderAdmin');
            html += '</h3>';
            html += '<a is="emby-linkbutton" class="navMenuOption lnkMediaFolder lnkManageServer" data-itemid="dashboard" href="dashboard.html"><span class="material-icons navMenuOptionIcon dashboard"></span><span class="navMenuOptionText">' + globalize.translate('TabDashboard') + '</span></a>';
            html += '<a is="emby-linkbutton" class="navMenuOption lnkMediaFolder editorViewMenu" data-itemid="editor" href="edititemmetadata.html"><span class="material-icons navMenuOptionIcon mode_edit"></span><span class="navMenuOptionText">' + globalize.translate('Metadata') + '</span></a>';
            html += '</div>';
        }

        if (user.localUser) {
            html += '<div class="userMenuOptions">';
            html += '<h3 class="sidebarHeader">';
            html += globalize.translate('HeaderUser');
            html += '</h3>';

            if (appHost.supports('multiserver')) {
                html += '<a is="emby-linkbutton" class="navMenuOption lnkMediaFolder" data-itemid="selectserver" href="selectserver.html?showuser=1"><span class="material-icons navMenuOptionIcon wifi"></span><span class="navMenuOptionText">' + globalize.translate('ButtonSelectServer') + '</span></a>';
            }

            html += '<a is="emby-linkbutton" class="navMenuOption lnkMediaFolder btnSettings" data-itemid="settings" href="#"><span class="material-icons navMenuOptionIcon settings"></span><span class="navMenuOptionText">' + globalize.translate('ButtonSettings') + '</span></a>';
            html += '<a is="emby-linkbutton" class="navMenuOption lnkMediaFolder btnLogout" data-itemid="logout" href="#"><span class="material-icons navMenuOptionIcon exit_to_app"></span><span class="navMenuOptionText">' + globalize.translate('ButtonSignOut') + '</span></a>';
            html += '</div>';
        }

        // add buttons to navigation drawer
        navDrawerScrollContainer.innerHTML = html;

        var btnSettings = navDrawerScrollContainer.querySelector('.btnSettings');
        if (btnSettings) {
            btnSettings.addEventListener('click', onSettingsClick);
        }

        var btnLogout = navDrawerScrollContainer.querySelector('.btnLogout');
        if (btnLogout) {
            btnLogout.addEventListener('click', onLogoutClick);
        }
    }

    function refreshDashboardInfoInDrawer(apiClient) {
        currentDrawerType = 'admin';
        loadNavDrawer();

        if (navDrawerScrollContainer.querySelector('.adminDrawerLogo')) {
            updateDashboardMenuSelectedItem();
        } else {
            createDashboardMenu(apiClient);
        }
    }

    function isUrlInCurrentView(url) {
        return window.location.href.toString().toLowerCase().indexOf(url.toLowerCase()) !== -1;
    }

    function updateDashboardMenuSelectedItem() {
        var links = navDrawerScrollContainer.querySelectorAll('.navMenuOption');
        var currentViewId = viewManager.currentView().id;

        for (var i = 0, length = links.length; i < length; i++) {
            var link = links[i];
            var selected = false;
            var pageIds = link.getAttribute('data-pageids');

            if (pageIds) {
                pageIds = pageIds.split('|');
                selected = pageIds.indexOf(currentViewId) != -1;
            }

            var pageUrls = link.getAttribute('data-pageurls');

            if (pageUrls) {
                pageUrls = pageUrls.split('|');
                selected = pageUrls.filter(isUrlInCurrentView).length > 0;
            }

            if (selected) {
                link.classList.add('navMenuOption-selected');
                var title = '';
                link = link.querySelector('.navMenuOptionText') || link;
                title += (link.innerText || link.textContent).trim();
                LibraryMenu.setTitle(title);
            } else {
                link.classList.remove('navMenuOption-selected');
            }
        }
    }

    function createToolsMenuList(pluginItems) {
        var links = [{
            name: globalize.translate('TabServer')
        }, {
            name: globalize.translate('TabDashboard'),
            href: 'dashboard.html',
            pageIds: ['dashboardPage'],
            icon: 'dashboard'
        }, {
            name: globalize.translate('General'),
            href: 'dashboardgeneral.html',
            pageIds: ['dashboardGeneralPage'],
            icon: 'settings'
        }, {
            name: globalize.translate('TabUsers'),
            href: 'userprofiles.html',
            pageIds: ['userProfilesPage', 'newUserPage', 'editUserPage', 'userLibraryAccessPage', 'userParentalControlPage', 'userPasswordPage'],
            icon: 'people'
        }, {
            name: globalize.translate('HeaderLibraries'),
            href: 'library.html',
            pageIds: ['mediaLibraryPage', 'librarySettingsPage', 'libraryDisplayPage', 'metadataImagesConfigurationPage', 'metadataNfoPage'],
            icon: 'folder'
        }, {
            name: globalize.translate('TabPlayback'),
            icon: 'play_arrow',
            href: 'encodingsettings.html',
            pageIds: ['encodingSettingsPage', 'playbackConfigurationPage', 'streamingSettingsPage']
        }];
        addPluginPagesToMainMenu(links, pluginItems, 'server');
        links.push({
            divider: true,
            name: globalize.translate('TabDevices')
        });
        links.push({
            name: globalize.translate('TabDevices'),
            href: 'devices.html',
            pageIds: ['devicesPage', 'devicePage'],
            icon: 'devices'
        });
        links.push({
            name: globalize.translate('HeaderActivity'),
            href: 'serveractivity.html',
            pageIds: ['serverActivityPage'],
            icon: 'assessment'
        });
        links.push({
            name: globalize.translate('DLNA'),
            href: 'dlnasettings.html',
            pageIds: ['dlnaSettingsPage', 'dlnaProfilesPage', 'dlnaProfilePage'],
            icon: 'input'
        });
        links.push({
            divider: true,
            name: globalize.translate('TabLiveTV')
        });
        links.push({
            name: globalize.translate('TabLiveTV'),
            href: 'livetvstatus.html',
            pageIds: ['liveTvStatusPage', 'liveTvTunerPage'],
            icon: 'live_tv'
        });
        links.push({
            name: globalize.translate('TabDVR'),
            href: 'livetvsettings.html',
            pageIds: ['liveTvSettingsPage'],
            icon: 'dvr'
        });
        links.push({
            divider: true,
            name: globalize.translate('TabAdvanced')
        });
        links.push({
            name: globalize.translate('TabNetworking'),
            icon: 'cloud',
            href: 'networking.html',
            pageIds: ['networkingPage']
        });
        links.push({
            name: globalize.translate('HeaderApiKeys'),
            icon: 'vpn_key',
            href: 'apikeys.html',
            pageIds: ['apiKeysPage']
        });
        links.push({
            name: globalize.translate('TabLogs'),
            href: 'log.html',
            pageIds: ['logPage'],
            icon: 'bug_report'
        });
        links.push({
            name: globalize.translate('TabNotifications'),
            icon: 'notifications',
            href: 'notificationsettings.html',
            pageIds: ['notificationSettingsPage', 'notificationSettingPage']
        });
        links.push({
            name: globalize.translate('TabPlugins'),
            icon: 'shopping_cart',
            href: 'installedplugins.html',
            pageIds: ['pluginsPage', 'pluginCatalogPage']
        });
        links.push({
            name: globalize.translate('TabScheduledTasks'),
            href: 'scheduledtasks.html',
            pageIds: ['scheduledTasksPage', 'scheduledTaskPage'],
            icon: 'schedule'
        });
        addPluginPagesToMainMenu(links, pluginItems);
        return links;
    }

    function addPluginPagesToMainMenu(links, pluginItems, section) {
        for (var i = 0, length = pluginItems.length; i < length; i++) {
            var pluginItem = pluginItems[i];

            if (pluginItem.EnableInMainMenu && pluginItem.MenuSection === section) {
                links.push({
                    name: pluginItem.DisplayName,
                    icon: pluginItem.MenuIcon || 'folder',
                    href: Dashboard.getConfigurationPageUrl(pluginItem.Name),
                    pageUrls: [Dashboard.getConfigurationPageUrl(pluginItem.Name)]
                });
            }
        }
    }

    function getToolsMenuLinks(apiClient) {
        return apiClient.getJSON(apiClient.getUrl('web/configurationpages') + '?pageType=PluginConfiguration&EnableInMainMenu=true').then(createToolsMenuList, function (err) {
            return createToolsMenuList([]);
        });
    }

    function getToolsLinkHtml(item) {
        var menuHtml = '';
        var pageIds = item.pageIds ? item.pageIds.join('|') : '';
        pageIds = pageIds ? ' data-pageids="' + pageIds + '"' : '';
        var pageUrls = item.pageUrls ? item.pageUrls.join('|') : '';
        pageUrls = pageUrls ? ' data-pageurls="' + pageUrls + '"' : '';
        menuHtml += '<a is="emby-linkbutton" class="navMenuOption" href="' + item.href + '"' + pageIds + pageUrls + '>';

        if (item.icon) {
            menuHtml += '<span class="material-icons navMenuOptionIcon ' + item.icon + '"></span>';
        }

        menuHtml += '<span class="navMenuOptionText">';
        menuHtml += item.name;
        menuHtml += '</span>';
        return menuHtml + '</a>';
    }

    function getToolsMenuHtml(apiClient) {
        return getToolsMenuLinks(apiClient).then(function (items) {
            var item;
            var menuHtml = '';
            menuHtml += '<div class="drawerContent">';

            for (var i = 0; i < items.length; i++) {
                item = items[i];

                if (item.href) {
                    menuHtml += getToolsLinkHtml(item);
                } else if (item.name) {
                    menuHtml += '<h3 class="sidebarHeader">';
                    menuHtml += item.name;
                    menuHtml += '</h3>';
                }
            }

            return menuHtml + '</div>';
        });
    }

    function createDashboardMenu(apiClient) {
        return getToolsMenuHtml(apiClient).then(function (toolsMenuHtml) {
            var html = '';
            html += '<a class="adminDrawerLogo clearLink" is="emby-linkbutton" href="home.html">';
            html += '<img src="assets/img/icon-transparent.png" />';
            html += '</a>';
            html += toolsMenuHtml;
            navDrawerScrollContainer.innerHTML = html;
            updateDashboardMenuSelectedItem();
        });
    }

    function onSidebarLinkClick() {
        var section = this.getElementsByClassName('sectionName')[0];
        var text = section ? section.innerHTML : this.innerHTML;
        LibraryMenu.setTitle(text);
    }

    function getUserViews(apiClient, userId) {
        return apiClient.getUserViews({}, userId).then(function (result) {
            var items = result.Items;
            var list = [];

            for (var i = 0, length = items.length; i < length; i++) {
                var view = items[i];
                list.push(view);

                if (view.CollectionType == 'livetv') {
                    view.ImageTags = {};
                    view.icon = 'live_tv';
                    var guideView = Object.assign({}, view);
                    guideView.Name = globalize.translate('ButtonGuide');
                    guideView.ImageTags = {};
                    guideView.icon = 'dvr';
                    guideView.url = 'livetv.html?tab=1';
                    list.push(guideView);
                }
            }

            return list;
        });
    }

    function showBySelector(selector, show) {
        var elem = document.querySelector(selector);

        if (elem) {
            if (show) {
                elem.classList.remove('hide');
            } else {
                elem.classList.add('hide');
            }
        }
    }

    function updateLibraryMenu(user) {
        if (!user) {
            showBySelector('.libraryMenuDownloads', false);
            showBySelector('.lnkSyncToOtherDevices', false);
            return void showBySelector('.userMenuOptions', false);
        }

        if (user.Policy.EnableContentDownloading) {
            showBySelector('.lnkSyncToOtherDevices', true);
        } else {
            showBySelector('.lnkSyncToOtherDevices', false);
        }

        if (user.Policy.EnableContentDownloading && appHost.supports('sync')) {
            showBySelector('.libraryMenuDownloads', true);
        } else {
            showBySelector('.libraryMenuDownloads', false);
        }

        var userId = Dashboard.getCurrentUserId();
        var apiClient = getCurrentApiClient();
        var libraryMenuOptions = document.querySelector('.libraryMenuOptions');

        if (libraryMenuOptions) {
            getUserViews(apiClient, userId).then(function (result) {
                var items = result;
                var html = `<h3 class="sidebarHeader">${globalize.translate('HeaderMedia')}</h3>`;
                html += items.map(function (i) {
                    var icon = i.icon || imageHelper.getLibraryIcon(i.CollectionType);
                    var itemId = i.Id;

                    return `<a is="emby-linkbutton" data-itemid="${itemId}" class="lnkMediaFolder navMenuOption" href="${getItemHref(i, i.CollectionType)}">
                                    <span class="material-icons navMenuOptionIcon ${icon}"></span>
                                    <span class="sectionName navMenuOptionText">${i.Name}</span>
                                  </a>`;
                }).join('');
                libraryMenuOptions.innerHTML = html;
                var elem = libraryMenuOptions;
                var sidebarLinks = elem.querySelectorAll('.navMenuOption');

                for (const sidebarLink of sidebarLinks) {
                    sidebarLink.removeEventListener('click', onSidebarLinkClick);
                    sidebarLink.addEventListener('click', onSidebarLinkClick);
                }
            });
        }
    }

    function getTopParentId() {
        return getParameterByName('topParentId') || null;
    }

    function onMainDrawerClick(e) {
        if (dom.parentWithTag(e.target, 'A')) {
            setTimeout(closeMainDrawer, 30);
        }
    }

    function onSettingsClick() {
        Dashboard.navigate('mypreferencesmenu.html');
    }

    function onLogoutClick() {
        Dashboard.logout();
    }

    function updateCastIcon() {
        var context = document;
        var info = playbackManager.getPlayerInfo();
        var icon = headerCastButton.querySelector('.material-icons');

        icon.classList.remove('cast_connected', 'cast');

        if (info && !info.isLocalPlayer) {
            icon.classList.add('cast_connected');
            headerCastButton.classList.add('castButton-active');
            context.querySelector('.headerSelectedPlayer').innerHTML = info.deviceName || info.name;
        } else {
            icon.classList.add('cast');
            headerCastButton.classList.remove('castButton-active');
            context.querySelector('.headerSelectedPlayer').innerHTML = '';
        }
    }

    function updateLibraryNavLinks(page) {
        var i;
        var length;
        var isLiveTvPage = page.classList.contains('liveTvPage');
        var isChannelsPage = page.classList.contains('channelsPage');
        var isEditorPage = page.classList.contains('metadataEditorPage');
        var isMySyncPage = page.classList.contains('mySyncPage');
        var id = isLiveTvPage || isChannelsPage || isEditorPage || isMySyncPage || page.classList.contains('allLibraryPage') ? '' : getTopParentId() || '';
        var elems = document.getElementsByClassName('lnkMediaFolder');

        for (var i = 0, length = elems.length; i < length; i++) {
            var lnkMediaFolder = elems[i];
            var itemId = lnkMediaFolder.getAttribute('data-itemid');

            if (isChannelsPage && itemId === 'channels') {
                lnkMediaFolder.classList.add('navMenuOption-selected');
            } else if (isLiveTvPage && itemId === 'livetv') {
                lnkMediaFolder.classList.add('navMenuOption-selected');
            } else if (isEditorPage && itemId === 'editor') {
                lnkMediaFolder.classList.add('navMenuOption-selected');
            } else if (isMySyncPage && itemId === 'manageoffline' && window.location.href.toString().indexOf('mode=download') != -1) {
                lnkMediaFolder.classList.add('navMenuOption-selected');
            } else if (isMySyncPage && itemId === 'syncotherdevices' && window.location.href.toString().indexOf('mode=download') == -1) {
                lnkMediaFolder.classList.add('navMenuOption-selected');
            } else if (id && itemId == id) {
                lnkMediaFolder.classList.add('navMenuOption-selected');
            } else {
                lnkMediaFolder.classList.remove('navMenuOption-selected');
            }
        }
    }

    function updateMenuForPageType(isDashboardPage, isLibraryPage) {
        var newPageType = isDashboardPage ? 2 : isLibraryPage ? 1 : 3;

        if (currentPageType !== newPageType) {
            currentPageType = newPageType;

            if (isDashboardPage && !layoutManager.mobile) {
                skinHeader.classList.add('headroomDisabled');
            } else {
                skinHeader.classList.remove('headroomDisabled');
            }

            var bodyClassList = document.body.classList;

            if (isLibraryPage) {
                bodyClassList.add('libraryDocument');
                bodyClassList.remove('dashboardDocument');
                bodyClassList.remove('hideMainDrawer');

                if (navDrawerInstance) {
                    navDrawerInstance.setEdgeSwipeEnabled(true);
                }
            } else {
                if (isDashboardPage) {
                    bodyClassList.remove('libraryDocument');
                    bodyClassList.add('dashboardDocument');
                    bodyClassList.remove('hideMainDrawer');

                    if (navDrawerInstance) {
                        navDrawerInstance.setEdgeSwipeEnabled(true);
                    }
                } else {
                    bodyClassList.remove('libraryDocument');
                    bodyClassList.remove('dashboardDocument');
                    bodyClassList.add('hideMainDrawer');

                    if (navDrawerInstance) {
                        navDrawerInstance.setEdgeSwipeEnabled(false);
                    }
                }
            }
        }

        if (requiresUserRefresh) {
            connectionManager.user(getCurrentApiClient()).then(updateUserInHeader);
        }
    }

    function updateTitle(page) {
        var title = page.getAttribute('data-title');

        if (title) {
            LibraryMenu.setTitle(title);
        } else if (page.classList.contains('standalonePage')) {
            LibraryMenu.setDefaultTitle();
        }
    }

    function updateBackButton(page) {
        if (!headerBackButton) {
            headerBackButton = document.querySelector('.headerBackButton');
        }

        if (headerBackButton) {
            if (page.getAttribute('data-backbutton') !== 'false' && appRouter.canGoBack()) {
                headerBackButton.classList.remove('hide');
            } else {
                headerBackButton.classList.add('hide');
            }
        }
    }

    function initHeadRoom(elem) {
        require(['headroom'], function (Headroom) {
            var headroom = new Headroom(elem);
            headroom.init();
        });
    }

    function refreshLibraryDrawer(user) {
        loadNavDrawer();
        currentDrawerType = 'library';

        if (user) {
            Promise.resolve(user);
        } else {
            connectionManager.user(getCurrentApiClient()).then(function (user) {
                refreshLibraryInfoInDrawer(user);
                updateLibraryMenu(user.localUser);
            });
        }
    }

    function getNavDrawerOptions() {
        var drawerWidth = screen.availWidth - 50;
        drawerWidth = Math.max(drawerWidth, 240);
        drawerWidth = Math.min(drawerWidth, 320);
        return {
            target: navDrawerElement,
            onChange: onMainDrawerSelect,
            width: drawerWidth
        };
    }

    function loadNavDrawer() {
        if (navDrawerInstance) {
            return Promise.resolve(navDrawerInstance);
        }

        navDrawerElement = document.querySelector('.mainDrawer');
        navDrawerScrollContainer = navDrawerElement.querySelector('.scrollContainer');
        navDrawerScrollContainer.addEventListener('click', onMainDrawerClick);
        return new Promise(function (resolve, reject) {
            require(['navdrawer'], function (navdrawer) {
                navDrawerInstance = new navdrawer(getNavDrawerOptions());

                if (!layoutManager.tv) {
                    navDrawerElement.classList.remove('hide');
                }

                resolve(navDrawerInstance);
            });
        });
    }

    var navDrawerElement;
    var navDrawerScrollContainer;
    var navDrawerInstance;
    var mainDrawerButton;
    var headerHomeButton;
    var currentDrawerType;
    var pageTitleElement;
    var headerBackButton;
    var headerUserButton;
    var currentUser;
    var headerCastButton;
    var headerSearchButton;
    var headerAudioPlayerButton;
    var headerSyncButton;
    var enableLibraryNavDrawer = layoutManager.desktop;
    var enableLibraryNavDrawerHome = !layoutManager.tv;
    var skinHeader = document.querySelector('.skinHeader');
    var requiresUserRefresh = true;
    window.LibraryMenu = {
        getTopParentId: getTopParentId,
        onHardwareMenuButtonClick: function () {
            toggleMainDrawer();
        },
        setTabs: function (type, selectedIndex, builder) {
            require(['mainTabsManager'], function (mainTabsManager) {
                if (type) {
                    mainTabsManager.setTabs(viewManager.currentView(), selectedIndex, builder, function () {
                        return [];
                    });
                } else {
                    mainTabsManager.setTabs(null);
                }
            });
        },
        setDefaultTitle: function () {
            if (!pageTitleElement) {
                pageTitleElement = document.querySelector('.pageTitle');
            }

            if (pageTitleElement) {
                pageTitleElement.classList.add('pageTitleWithLogo');
                pageTitleElement.classList.add('pageTitleWithDefaultLogo');
                pageTitleElement.style.backgroundImage = null;
                pageTitleElement.innerHTML = '';
            }

            document.title = 'Jellyfin';
        },
        setTitle: function (title) {
            if (title == null) {
                return void LibraryMenu.setDefaultTitle();
            }

            if (title === '-') {
                title = '';
            }

            var html = title;

            if (!pageTitleElement) {
                pageTitleElement = document.querySelector('.pageTitle');
            }

            if (pageTitleElement) {
                pageTitleElement.classList.remove('pageTitleWithLogo');
                pageTitleElement.classList.remove('pageTitleWithDefaultLogo');
                pageTitleElement.style.backgroundImage = null;
                pageTitleElement.innerHTML = html || '';
            }

            document.title = title || 'Jellyfin';
        },
        setTransparentMenu: function (transparent) {
            if (transparent) {
                skinHeader.classList.add('semiTransparent');
            } else {
                skinHeader.classList.remove('semiTransparent');
            }
        }
    };
    var currentPageType;
    pageClassOn('pagebeforeshow', 'page', function (e) {
        if (!this.classList.contains('withTabs')) {
            LibraryMenu.setTabs(null);
        }
    });
    pageClassOn('pageshow', 'page', function (e) {
        var page = this;
        var isDashboardPage = page.classList.contains('type-interior');
        var isHomePage = page.classList.contains('homePage');
        var isLibraryPage = !isDashboardPage && page.classList.contains('libraryPage');
        var apiClient = getCurrentApiClient();

        if (isDashboardPage) {
            if (mainDrawerButton) {
                mainDrawerButton.classList.remove('hide');
            }

            refreshDashboardInfoInDrawer(apiClient);
        } else {
            if (mainDrawerButton) {
                if (enableLibraryNavDrawer || (isHomePage && enableLibraryNavDrawerHome)) {
                    mainDrawerButton.classList.remove('hide');
                } else {
                    mainDrawerButton.classList.add('hide');
                }
            }

            if (currentDrawerType !== 'library') {
                refreshLibraryDrawer();
            }
        }

        updateMenuForPageType(isDashboardPage, isLibraryPage);

        // TODO: Seems to do nothing? Check if needed (also in other views).
        if (!e.detail.isRestored) {
            window.scrollTo(0, 0);
        }

        updateTitle(page);
        updateBackButton(page);
        updateLibraryNavLinks(page);
    });

    renderHeader();

    events.on(connectionManager, 'localusersignedin', function (e, user) {
        var currentApiClient = connectionManager.getApiClient(user.ServerId);

        currentDrawerType = null;
        currentUser = {
            localUser: user
        };

        loadNavDrawer();

        connectionManager.user(currentApiClient).then(function (user) {
            currentUser = user;
            updateUserInHeader(user);
        });
    });
    events.on(connectionManager, 'localusersignedout', function () {
        currentUser = {};
        updateUserInHeader();
    });
    events.on(playbackManager, 'playerchange', updateCastIcon);

    events.on(syncPlayManager, 'enabled', onSyncPlayEnabled);
    events.on(syncPlayManager, 'syncing', onSyncPlaySyncing);

    loadNavDrawer();
    return LibraryMenu;
});<|MERGE_RESOLUTION|>--- conflicted
+++ resolved
@@ -1,11 +1,8 @@
 define(['dom', 'layoutManager', 'inputManager', 'connectionManager', 'events', 'viewManager', 'libraryBrowser', 'appRouter', 'apphost', 'playbackManager', 'syncPlayManager', 'groupSelectionMenu', 'browser', 'globalize', 'scripts/imagehelper', 'paper-icon-button-light', 'material-icons', 'scrollStyles', 'flexStyles'], function (dom, layoutManager, inputManager, connectionManager, events, viewManager, libraryBrowser, appRouter, appHost, playbackManager, syncPlayManager, groupSelectionMenu, browser, globalize, imageHelper) {
     'use strict';
 
-<<<<<<< HEAD
     playbackManager = playbackManager.default || playbackManager;
-=======
     browser = browser.default || browser;
->>>>>>> 406ee218
 
     function renderHeader() {
         var html = '';
