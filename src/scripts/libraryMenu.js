--- conflicted
+++ resolved
@@ -1,12 +1,9 @@
 define(['dom', 'layoutManager', 'inputManager', 'connectionManager', 'events', 'viewManager', 'libraryBrowser', 'appRouter', 'apphost', 'playbackManager', 'syncPlayManager', 'groupSelectionMenu', 'browser', 'globalize', 'scripts/imagehelper', 'paper-icon-button-light', 'material-icons', 'scrollStyles', 'flexStyles'], function (dom, layoutManager, inputManager, connectionManager, events, viewManager, libraryBrowser, appRouter, appHost, playbackManager, syncPlayManager, groupSelectionMenu, browser, globalize, imageHelper) {
     'use strict';
 
-<<<<<<< HEAD
     viewManager = viewManager.default || viewManager;
-=======
     playbackManager = playbackManager.default || playbackManager;
     browser = browser.default || browser;
->>>>>>> ab939834
 
     function renderHeader() {
         var html = '';
