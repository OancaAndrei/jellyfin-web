--- conflicted
+++ resolved
@@ -1,38 +1,3 @@
-<<<<<<< HEAD
-define(['connectionManager', 'listView', 'cardBuilder', 'imageLoader', 'libraryBrowser', 'globalize', 'emby-itemscontainer', 'emby-button'], function (connectionManager, listView, cardBuilder, imageLoader, libraryBrowser, globalize) {
-    'use strict';
-
-    function renderItems(page, item) {
-        var sections = [];
-
-        if (item.ArtistCount) {
-            sections.push({
-                name: globalize.translate('Artists'),
-                type: 'MusicArtist'
-            });
-        }
-
-        if (item.ProgramCount && item.Type == 'Person') {
-            sections.push({
-                name: globalize.translate('HeaderUpcomingOnTV'),
-                type: 'Program'
-            });
-        }
-
-        if (item.MovieCount) {
-            sections.push({
-                name: globalize.translate('TabMovies'),
-                type: 'Movie'
-            });
-        }
-
-        if (item.SeriesCount) {
-            sections.push({
-                name: globalize.translate('TabShows'),
-                type: 'Series'
-            });
-        }
-=======
 import connectionManager from 'connectionManager';
 import listView from 'listView';
 import cardBuilder from 'cardBuilder';
@@ -46,11 +11,10 @@
 
     if (item.ArtistCount) {
         sections.push({
-            name: globalize.translate('TabArtists'),
+            name: globalize.translate('Artists'),
             type: 'MusicArtist'
         });
     }
->>>>>>> f2540fb8
 
     if (item.ProgramCount && item.Type === 'Person') {
         sections.push({
