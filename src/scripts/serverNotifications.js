import connectionManager from 'connectionManager';
import playbackManager from 'playbackManager';
import syncPlayManager from 'syncPlayManager';
import events from 'events';
import inputManager from 'inputManager';
import focusManager from 'focusManager';
import appRouter from 'appRouter';

<<<<<<< HEAD
    playbackManager = playbackManager.default || playbackManager;
    focusManager = focusManager.default || focusManager;
    appRouter = appRouter.default || appRouter;
=======
const serverNotifications = {};
>>>>>>> e88139b9

function notifyApp() {
    inputManager.notify();
}

function displayMessage(cmd) {
    const args = cmd.Arguments;
    if (args.TimeoutMs) {
        import('toast').then(({default: toast}) => {
            toast({ title: args.Header, text: args.Text });
        });
    } else {
        import('alert').then(({default: alert}) => {
            alert({ title: args.Header, text: args.Text });
        });
    }
}

function displayContent(cmd, apiClient) {
    if (!playbackManager.isPlayingLocally(['Video', 'Book'])) {
        appRouter.showItem(cmd.Arguments.ItemId, apiClient.serverId());
    }
}

function playTrailers(apiClient, itemId) {
    apiClient.getItem(apiClient.getCurrentUserId(), itemId).then(function (item) {
        playbackManager.playTrailers(item);
    });
}

function processGeneralCommand(cmd, apiClient) {
    console.debug('Received command: ' + cmd.Name);
    switch (cmd.Name) {
        case 'Select':
            inputManager.handleCommand('select');
            return;
        case 'Back':
            inputManager.handleCommand('back');
            return;
        case 'MoveUp':
            inputManager.handleCommand('up');
            return;
        case 'MoveDown':
            inputManager.handleCommand('down');
            return;
        case 'MoveLeft':
            inputManager.handleCommand('left');
            return;
        case 'MoveRight':
            inputManager.handleCommand('right');
            return;
        case 'PageUp':
            inputManager.handleCommand('pageup');
            return;
        case 'PageDown':
            inputManager.handleCommand('pagedown');
            return;
        case 'PlayTrailers':
            playTrailers(apiClient, cmd.Arguments.ItemId);
            break;
        case 'SetRepeatMode':
            playbackManager.setRepeatMode(cmd.Arguments.RepeatMode);
            break;
        case 'SetShuffleQueue':
            playbackManager.setQueueShuffleMode(cmd.Arguments.ShuffleMode);
            break;
        case 'VolumeUp':
            inputManager.handleCommand('volumeup');
            return;
        case 'VolumeDown':
            inputManager.handleCommand('volumedown');
            return;
        case 'ChannelUp':
            inputManager.handleCommand('channelup');
            return;
        case 'ChannelDown':
            inputManager.handleCommand('channeldown');
            return;
        case 'Mute':
            inputManager.handleCommand('mute');
            return;
        case 'Unmute':
            inputManager.handleCommand('unmute');
            return;
        case 'ToggleMute':
            inputManager.handleCommand('togglemute');
            return;
        case 'SetVolume':
            notifyApp();
            playbackManager.setVolume(cmd.Arguments.Volume);
            break;
        case 'SetAudioStreamIndex':
            notifyApp();
            playbackManager.setAudioStreamIndex(parseInt(cmd.Arguments.Index));
            break;
        case 'SetSubtitleStreamIndex':
            notifyApp();
            playbackManager.setSubtitleStreamIndex(parseInt(cmd.Arguments.Index));
            break;
        case 'ToggleFullscreen':
            inputManager.handleCommand('togglefullscreen');
            return;
        case 'GoHome':
            inputManager.handleCommand('home');
            return;
        case 'GoToSettings':
            inputManager.handleCommand('settings');
            return;
        case 'DisplayContent':
            displayContent(cmd, apiClient);
            break;
        case 'GoToSearch':
            inputManager.handleCommand('search');
            return;
        case 'DisplayMessage':
            displayMessage(cmd);
            break;
        case 'ToggleOsd':
            // todo
            break;
        case 'ToggleContextMenu':
            // todo
            break;
        case 'TakeScreenShot':
            // todo
            break;
        case 'SendKey':
            // todo
            break;
        case 'SendString':
            // todo
            focusManager.sendText(cmd.Arguments.String);
            break;
        default:
            console.debug('processGeneralCommand does not recognize: ' + cmd.Name);
            break;
    }

    notifyApp();
}

function onMessageReceived(e, msg) {
    const apiClient = this;
    if (msg.MessageType === 'Play') {
        notifyApp();
        const serverId = apiClient.serverInfo().Id;
        if (msg.Data.PlayCommand === 'PlayNext') {
            playbackManager.queueNext({ ids: msg.Data.ItemIds, serverId: serverId });
        } else if (msg.Data.PlayCommand === 'PlayLast') {
            playbackManager.queue({ ids: msg.Data.ItemIds, serverId: serverId });
        } else {
            playbackManager.play({
                ids: msg.Data.ItemIds,
                startPositionTicks: msg.Data.StartPositionTicks,
                mediaSourceId: msg.Data.MediaSourceId,
                audioStreamIndex: msg.Data.AudioStreamIndex,
                subtitleStreamIndex: msg.Data.SubtitleStreamIndex,
                startIndex: msg.Data.StartIndex,
                serverId: serverId
            });
        }
    } else if (msg.MessageType === 'Playstate') {
        if (msg.Data.Command === 'Stop') {
            inputManager.handleCommand('stop');
        } else if (msg.Data.Command === 'Pause') {
            inputManager.handleCommand('pause');
        } else if (msg.Data.Command === 'Unpause') {
            inputManager.handleCommand('play');
        } else if (msg.Data.Command === 'PlayPause') {
            inputManager.handleCommand('playpause');
        } else if (msg.Data.Command === 'Seek') {
            playbackManager.seek(msg.Data.SeekPositionTicks);
        } else if (msg.Data.Command === 'NextTrack') {
            inputManager.handleCommand('next');
        } else if (msg.Data.Command === 'PreviousTrack') {
            inputManager.handleCommand('previous');
        } else {
            notifyApp();
        }
    } else if (msg.MessageType === 'GeneralCommand') {
        const cmd = msg.Data;
        processGeneralCommand(cmd, apiClient);
    } else if (msg.MessageType === 'UserDataChanged') {
        if (msg.Data.UserId === apiClient.getCurrentUserId()) {
            for (let i = 0, length = msg.Data.UserDataList.length; i < length; i++) {
                events.trigger(serverNotifications, 'UserDataChanged', [apiClient, msg.Data.UserDataList[i]]);
            }
        }
    } else if (msg.MessageType === 'SyncPlayCommand') {
        syncPlayManager.processCommand(msg.Data, apiClient);
    } else if (msg.MessageType === 'SyncPlayGroupUpdate') {
        syncPlayManager.processGroupUpdate(msg.Data, apiClient);
    } else {
        events.trigger(serverNotifications, msg.MessageType, [apiClient, msg.Data]);
    }
}
function bindEvents(apiClient) {
    events.off(apiClient, 'message', onMessageReceived);
    events.on(apiClient, 'message', onMessageReceived);
}

connectionManager.getApiClients().forEach(bindEvents);
events.on(connectionManager, 'apiclientcreated', function (e, newApiClient) {
    bindEvents(newApiClient);
});

export default serverNotifications;<|MERGE_RESOLUTION|>--- conflicted
+++ resolved
@@ -6,13 +6,7 @@
 import focusManager from 'focusManager';
 import appRouter from 'appRouter';
 
-<<<<<<< HEAD
-    playbackManager = playbackManager.default || playbackManager;
-    focusManager = focusManager.default || focusManager;
-    appRouter = appRouter.default || appRouter;
-=======
 const serverNotifications = {};
->>>>>>> e88139b9
 
 function notifyApp() {
     inputManager.notify();
