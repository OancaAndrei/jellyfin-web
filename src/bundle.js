/**
 * require.js module definitions bundled by webpack
 */
// Use define from require.js not webpack's define
var _define = window.define;

// document-register-element
var docRegister = require('document-register-element');
_define('document-register-element', function() {
    return docRegister;
});

// fetch
var fetch = require('whatwg-fetch');
_define('fetch', function() {
    return fetch;
});

// query-string
var query = require('query-string');
_define('queryString', function() {
    return query;
});

// flvjs
var flvjs = require('flv.js/dist/flv').default;
_define('flvjs', function() {
    return flvjs;
});

// jstree
var jstree = require('jstree');
require('jstree/dist/themes/default/style.css');
_define('jstree', function() {
    return jstree;
});

// jquery
var jquery = require('jquery');
_define('jQuery', function() {
    return jquery;
});

// hlsjs
var hlsjs = require('hls.js');
_define('hlsjs', function() {
    return hlsjs;
});

// howler
var howler = require('howler');
_define('howler', function() {
    return howler;
});

// resize-observer-polyfill
var resize = require('resize-observer-polyfill').default;
_define('resize-observer-polyfill', function() {
    return resize;
});

// shaka
var shaka = require('shaka-player');
_define('shaka', function() {
    return shaka;
});

// swiper
var swiper = require('swiper/js/swiper');
require('swiper/css/swiper.min.css');
_define('swiper', function() {
    return swiper;
});

// sortable
var sortable = require('sortablejs').default;
_define('sortable', function() {
    return sortable;
});

// webcomponents
var webcomponents = require('webcomponents.js/webcomponents-lite');
_define('webcomponents', function() {
    return webcomponents;
});

// libass-wasm
var libassWasm = require('libass-wasm');
_define('JavascriptSubtitlesOctopus', function() {
    return libassWasm;
});

// material-icons
var materialIcons = require('material-design-icons-iconfont/dist/material-design-icons.css');
_define('material-icons', function() {
    return materialIcons;
});

// noto font
var noto = require('jellyfin-noto');
_define('jellyfin-noto', function () {
    return noto;
});

// page.js
var page = require('page');
_define('page', function() {
    return page;
});

<<<<<<< HEAD
// core-js
var polyfill = require("@babel/polyfill/dist/polyfill");
_define("polyfill", function () {
=======
var polyfill = require('@babel/polyfill/dist/polyfill');
_define('polyfill', function () {
>>>>>>> b3d0394f
    return polyfill;
});

// domtokenlist-shim
var classlist = require('classlist.js');
_define('classlist-polyfill', function () {
    return classlist;
});

// Date-FNS
var dateFns = require('date-fns');
_define('date-fns', function () {
    return dateFns;
});

var dateFnsLocale = require('date-fns/locale');
_define('date-fns/locale', function () {
    return dateFnsLocale;
});

var fast_text_encoding = require('fast-text-encoding');
_define('fast-text-encoding', function () {
    return fast_text_encoding;
});

// intersection-observer
var intersection_observer = require('intersection-observer');
_define('intersection-observer', function () {
    return intersection_observer;
});

// screenfull
var screenfull = require('screenfull');
_define('screenfull', function () {
    return screenfull;
});

// headroom.js
var headroom = require('headroom.js/dist/headroom');
_define('headroom', function () {
    return headroom;
});

// apiclient
var apiclient = require("jellyfin-apiclient");

_define("apiclient", function () {
    return apiclient.apiclient;
})

_define("events", function () {
    return apiclient.Events;
});

_define("credentialprovider", function () {
    return apiclient.Credentials;
});

_define("connectionManagerFactory", function () {
    return apiclient.ConnectionManager;
});

_define("appStorage", function () {
    return apiclient.AppStorage;
});<|MERGE_RESOLUTION|>--- conflicted
+++ resolved
@@ -108,14 +108,9 @@
     return page;
 });
 
-<<<<<<< HEAD
 // core-js
-var polyfill = require("@babel/polyfill/dist/polyfill");
-_define("polyfill", function () {
-=======
 var polyfill = require('@babel/polyfill/dist/polyfill');
 _define('polyfill', function () {
->>>>>>> b3d0394f
     return polyfill;
 });
 
@@ -160,24 +155,24 @@
 });
 
 // apiclient
-var apiclient = require("jellyfin-apiclient");
+var apiclient = require('jellyfin-apiclient');
 
-_define("apiclient", function () {
+_define('apiclient', function () {
     return apiclient.apiclient;
-})
+});
 
-_define("events", function () {
+_define('events', function () {
     return apiclient.Events;
 });
 
-_define("credentialprovider", function () {
+_define('credentialprovider', function () {
     return apiclient.Credentials;
 });
 
-_define("connectionManagerFactory", function () {
+_define('connectionManagerFactory', function () {
     return apiclient.ConnectionManager;
 });
 
-_define("appStorage", function () {
+_define('appStorage', function () {
     return apiclient.AppStorage;
 });