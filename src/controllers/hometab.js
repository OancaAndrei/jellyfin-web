import * as userSettings from 'userSettings';
import loading from 'loading';
import connectionManager from 'connectionManager';
import focusManager from 'focusManager';
import homeSections from 'homeSections';
import 'emby-itemscontainer';

<<<<<<< HEAD
    loading = loading.default || loading;
    focusManager = focusManager.default || focusManager;

    function HomeTab(view, params) {
=======
class HomeTab {
    constructor(view, params) {
>>>>>>> 1681820c
        this.view = view;
        this.params = params;
        this.apiClient = connectionManager.currentApiClient();
        this.sectionsContainer = view.querySelector('.sections');
        view.querySelector('.sections').addEventListener('settingschange', onHomeScreenSettingsChanged.bind(this));
    }
    onResume(options) {
        if (this.sectionsRendered) {
            const sectionsContainer = this.sectionsContainer;

            if (sectionsContainer) {
                return homeSections.resume(sectionsContainer, options);
            }

            return Promise.resolve();
        }

        loading.show();
        const view = this.view;
        const apiClient = this.apiClient;
        this.destroyHomeSections();
        this.sectionsRendered = true;
        return apiClient.getCurrentUser().then(function (user) {
            return homeSections.loadSections(view.querySelector('.sections'), apiClient, user, userSettings).then(function () {
                if (options.autoFocus) {
                    focusManager.autoFocus(view);
                }

                loading.hide();
            });
        });
    }
    onPause() {
        const sectionsContainer = this.sectionsContainer;

        if (sectionsContainer) {
            homeSections.pause(sectionsContainer);
        }
    }
    destroy() {
        this.view = null;
        this.params = null;
        this.apiClient = null;
        this.destroyHomeSections();
        this.sectionsContainer = null;
    }
    destroyHomeSections() {
        const sectionsContainer = this.sectionsContainer;

        if (sectionsContainer) {
            homeSections.destroySections(sectionsContainer);
        }
    }
}

function onHomeScreenSettingsChanged() {
    this.sectionsRendered = false;

    if (!this.paused) {
        this.onResume({
            refresh: true
        });
    }
}

export default HomeTab;<|MERGE_RESOLUTION|>--- conflicted
+++ resolved
@@ -5,15 +5,8 @@
 import homeSections from 'homeSections';
 import 'emby-itemscontainer';
 
-<<<<<<< HEAD
-    loading = loading.default || loading;
-    focusManager = focusManager.default || focusManager;
-
-    function HomeTab(view, params) {
-=======
 class HomeTab {
     constructor(view, params) {
->>>>>>> 1681820c
         this.view = view;
         this.params = params;
         this.apiClient = connectionManager.currentApiClient();
