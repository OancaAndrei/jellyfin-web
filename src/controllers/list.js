--- conflicted
+++ resolved
@@ -3,11 +3,8 @@
 
     playbackManager = playbackManager.default || playbackManager;
     loading = loading.default || loading;
-<<<<<<< HEAD
     layoutManager = layoutManager.default || layoutManager;
-=======
     focusManager = focusManager.default || focusManager;
->>>>>>> f8112684
 
     function getInitialLiveTvQuery(instance, params) {
         var query = {
