--- conflicted
+++ resolved
@@ -380,13 +380,8 @@
     function showSortMenu() {
         const instance = this;
 
-<<<<<<< HEAD
-        require(['sortMenu'], function (SortMenu) {
-            new SortMenu.default().show({
-=======
         import('sortMenu').then(({default: SortMenu}) => {
             new SortMenu().show({
->>>>>>> 155a4e16
                 settingsKey: instance.getSettingsKey(),
                 settings: instance.getSortValues(),
                 onChange: instance.itemsContainer.refreshItems.bind(instance.itemsContainer),
