import appHost from 'apphost';
import loading from 'loading';
import appRouter from 'appRouter';
import itemShortcuts from 'itemShortcuts';
import layoutManager from 'layoutManager';
import connectionManager from 'connectionManager';
import * as userSettings from 'userSettings';
import cardBuilder from 'cardBuilder';
import datetime from 'datetime';
import mediaInfo from 'mediaInfo';
import backdrop from 'backdrop';
import listView from 'listView';
import itemContextMenu from 'itemContextMenu';
import itemHelper from 'itemHelper';
import dom from 'dom';
import indicators from 'indicators';
import imageLoader from 'imageLoader';
import libraryMenu from 'libraryMenu';
import globalize from 'globalize';
import browser from 'browser';
import events from 'events';
import playbackManager from 'playbackManager';
import 'scrollStyles';
import 'emby-itemscontainer';
import 'emby-checkbox';
import 'emby-button';
import 'emby-playstatebutton';
import 'emby-ratingbutton';
import 'emby-scroller';
import 'emby-select';

function getPromise(apiClient, params) {
    const id = params.id;

    if (id) {
        return apiClient.getItem(apiClient.getCurrentUserId(), id);
    }

    if (params.seriesTimerId) {
        return apiClient.getLiveTvSeriesTimer(params.seriesTimerId);
    }

    if (params.genre) {
        return apiClient.getGenre(params.genre, apiClient.getCurrentUserId());
    }

    if (params.musicgenre) {
        return apiClient.getMusicGenre(params.musicgenre, apiClient.getCurrentUserId());
    }

    if (params.musicartist) {
        return apiClient.getArtist(params.musicartist, apiClient.getCurrentUserId());
    }

    throw new Error('Invalid request');
}

function hideAll(page, className, show) {
    for (const elem of page.querySelectorAll('.' + className)) {
        if (show) {
            elem.classList.remove('hide');
        } else {
            elem.classList.add('hide');
        }
    }
}

function getContextMenuOptions(item, user, button) {
    return {
        item: item,
        open: false,
        play: false,
        playAllFromHere: false,
        queueAllFromHere: false,
        positionTo: button,
        cancelTimer: false,
        record: false,
        deleteItem: item.CanDelete === true,
        shuffle: false,
        instantMix: false,
        user: user,
        share: true
    };
}

function getProgramScheduleHtml(items) {
    let html = '';

    html += '<div is="emby-itemscontainer" class="itemsContainer vertical-list" data-contextmenu="false">';
    html += listView.getListViewHtml({
        items: items,
        enableUserDataButtons: false,
        image: true,
        imageSource: 'channel',
        showProgramDateTime: true,
        showChannel: false,
        mediaInfo: false,
        action: 'none',
        moreButton: false,
        recordButton: false
    });

    html += '</div>';

    return html;
}

function renderSeriesTimerSchedule(page, apiClient, seriesTimerId) {
    apiClient.getLiveTvTimers({
        UserId: apiClient.getCurrentUserId(),
        ImageTypeLimit: 1,
        EnableImageTypes: 'Primary,Backdrop,Thumb',
        SortBy: 'StartDate',
        EnableTotalRecordCount: false,
        EnableUserData: false,
        SeriesTimerId: seriesTimerId,
        Fields: 'ChannelInfo,ChannelImage'
    }).then(function (result) {
        if (result.Items.length && result.Items[0].SeriesTimerId != seriesTimerId) {
            result.Items = [];
        }

        const html = getProgramScheduleHtml(result.Items);
        const scheduleTab = page.querySelector('.seriesTimerSchedule');
        scheduleTab.innerHTML = html;
        imageLoader.lazyChildren(scheduleTab);
    });
}

function renderTimerEditor(page, item, apiClient, user) {
    if (item.Type !== 'Recording' || !user.Policy.EnableLiveTvManagement || !item.TimerId || item.Status !== 'InProgress') {
        return void hideAll(page, 'btnCancelTimer');
    }

    hideAll(page, 'btnCancelTimer', true);
}

function renderSeriesTimerEditor(page, item, apiClient, user) {
    if (item.Type !== 'SeriesTimer') {
        return void hideAll(page, 'btnCancelSeriesTimer');
    }

    if (user.Policy.EnableLiveTvManagement) {
        import('seriesRecordingEditor').then(({ default: seriesRecordingEditor }) => {
            seriesRecordingEditor.embed(item, apiClient.serverId(), {
                context: page.querySelector('.seriesRecordingEditor')
            });
        });

        page.querySelector('.seriesTimerScheduleSection').classList.remove('hide');
        hideAll(page, 'btnCancelSeriesTimer', true);
        return void renderSeriesTimerSchedule(page, apiClient, item.Id);
    }

    page.querySelector('.seriesTimerScheduleSection').classList.add('hide');
    return void hideAll(page, 'btnCancelSeriesTimer');
}

function renderTrackSelections(page, instance, item, forceReload) {
    const select = page.querySelector('.selectSource');

    if (!item.MediaSources || !itemHelper.supportsMediaSourceSelection(item) || playbackManager.getSupportedCommands().indexOf('PlayMediaSource') === -1 || !playbackManager.canPlay(item)) {
        page.querySelector('.trackSelections').classList.add('hide');
        select.innerHTML = '';
        page.querySelector('.selectVideo').innerHTML = '';
        page.querySelector('.selectAudio').innerHTML = '';
        page.querySelector('.selectSubtitles').innerHTML = '';
        return;
    }

    const mediaSources = item.MediaSources;
    instance._currentPlaybackMediaSources = mediaSources;

    page.querySelector('.trackSelections').classList.remove('hide');
    select.setLabel(globalize.translate('LabelVersion'));

    const currentValue = select.value;

    const selectedId = mediaSources[0].Id;
    select.innerHTML = mediaSources.map(function (v) {
        const selected = v.Id === selectedId ? ' selected' : '';
        return '<option value="' + v.Id + '"' + selected + '>' + v.Name + '</option>';
    }).join('');

    if (mediaSources.length > 1) {
        page.querySelector('.selectSourceContainer').classList.remove('hide');
    } else {
        page.querySelector('.selectSourceContainer').classList.add('hide');
    }

    if (select.value !== currentValue || forceReload) {
        renderVideoSelections(page, mediaSources);
        renderAudioSelections(page, mediaSources);
        renderSubtitleSelections(page, mediaSources);
    }
}

function renderVideoSelections(page, mediaSources) {
    const mediaSourceId = page.querySelector('.selectSource').value;
    const mediaSource = mediaSources.filter(function (m) {
        return m.Id === mediaSourceId;
    })[0];

    const tracks = mediaSource.MediaStreams.filter(function (m) {
        return m.Type === 'Video';
    });

    const select = page.querySelector('.selectVideo');
    select.setLabel(globalize.translate('LabelVideo'));
    const selectedId = tracks.length ? tracks[0].Index : -1;
    select.innerHTML = tracks.map(function (v) {
        const selected = v.Index === selectedId ? ' selected' : '';
        const titleParts = [];
        const resolutionText = mediaInfo.getResolutionText(v);

        if (resolutionText) {
            titleParts.push(resolutionText);
        }

<<<<<<< HEAD
        const select = page.querySelector('.selectVideo');
        select.setLabel(globalize.translate('Video'));
        const selectedId = tracks.length ? tracks[0].Index : -1;
        select.innerHTML = tracks.map(function (v) {
            const selected = v.Index === selectedId ? ' selected' : '';
            const titleParts = [];
            const resolutionText = mediaInfo.getResolutionText(v);
=======
        if (v.Codec) {
            titleParts.push(v.Codec.toUpperCase());
        }
>>>>>>> 4d04d541

        return '<option value="' + v.Index + '" ' + selected + '>' + (v.DisplayTitle || titleParts.join(' ')) + '</option>';
    }).join('');
    select.setAttribute('disabled', 'disabled');

    if (tracks.length) {
        page.querySelector('.selectVideoContainer').classList.remove('hide');
    } else {
        page.querySelector('.selectVideoContainer').classList.add('hide');
    }
}

function renderAudioSelections(page, mediaSources) {
    const mediaSourceId = page.querySelector('.selectSource').value;
    const mediaSource = mediaSources.filter(function (m) {
        return m.Id === mediaSourceId;
    })[0];
    const tracks = mediaSource.MediaStreams.filter(function (m) {
        return m.Type === 'Audio';
    });
    const select = page.querySelector('.selectAudio');
    select.setLabel(globalize.translate('Audio'));
    const selectedId = mediaSource.DefaultAudioStreamIndex;
    select.innerHTML = tracks.map(function (v) {
        const selected = v.Index === selectedId ? ' selected' : '';
        return '<option value="' + v.Index + '" ' + selected + '>' + v.DisplayTitle + '</option>';
    }).join('');

    if (tracks.length > 1) {
        select.removeAttribute('disabled');
    } else {
        select.setAttribute('disabled', 'disabled');
    }

    if (tracks.length) {
        page.querySelector('.selectAudioContainer').classList.remove('hide');
    } else {
        page.querySelector('.selectAudioContainer').classList.add('hide');
    }
}

function renderSubtitleSelections(page, mediaSources) {
    const mediaSourceId = page.querySelector('.selectSource').value;
    const mediaSource = mediaSources.filter(function (m) {
        return m.Id === mediaSourceId;
    })[0];
    const tracks = mediaSource.MediaStreams.filter(function (m) {
        return m.Type === 'Subtitle';
    });
    const select = page.querySelector('.selectSubtitles');
    select.setLabel(globalize.translate('Subtitles'));
    const selectedId = mediaSource.DefaultSubtitleStreamIndex == null ? -1 : mediaSource.DefaultSubtitleStreamIndex;

    const videoTracks = mediaSource.MediaStreams.filter(function (m) {
        return m.Type === 'Video';
    });

    // This only makes sense on Video items
    if (videoTracks.length) {
        let selected = selectedId === -1 ? ' selected' : '';
        select.innerHTML = '<option value="-1">' + globalize.translate('Off') + '</option>' + tracks.map(function (v) {
            selected = v.Index === selectedId ? ' selected' : '';
            return '<option value="' + v.Index + '" ' + selected + '>' + v.DisplayTitle + '</option>';
        }).join('');

        if (tracks.length > 0) {
            select.removeAttribute('disabled');
        } else {
            select.setAttribute('disabled', 'disabled');
        }

        page.querySelector('.selectSubtitlesContainer').classList.remove('hide');
    } else {
        select.innerHTML = '';
        page.querySelector('.selectSubtitlesContainer').classList.add('hide');
    }
}

function reloadPlayButtons(page, item) {
    let canPlay = false;

    if (item.Type == 'Program') {
        const now = new Date();

        if (now >= datetime.parseISO8601Date(item.StartDate, true) && now < datetime.parseISO8601Date(item.EndDate, true)) {
            hideAll(page, 'btnPlay', true);
            canPlay = true;
        } else {
            hideAll(page, 'btnPlay');
        }

        hideAll(page, 'btnResume');
        hideAll(page, 'btnInstantMix');
        hideAll(page, 'btnShuffle');
    } else if (playbackManager.canPlay(item)) {
        hideAll(page, 'btnPlay', true);
        const enableInstantMix = ['Audio', 'MusicAlbum', 'MusicGenre', 'MusicArtist'].indexOf(item.Type) !== -1;
        hideAll(page, 'btnInstantMix', enableInstantMix);
        const enableShuffle = item.IsFolder || ['MusicAlbum', 'MusicGenre', 'MusicArtist'].indexOf(item.Type) !== -1;
        hideAll(page, 'btnShuffle', enableShuffle);
        canPlay = true;

        const isResumable = item.UserData && item.UserData.PlaybackPositionTicks > 0;
        hideAll(page, 'btnResume', isResumable);

        if (isResumable) {
            for (const elem of page.querySelectorAll('.btnPlay')) {
                elem.querySelector('.detailButton-icon').classList.replace('play_arrow', 'replay');
            }
        }
    } else {
        hideAll(page, 'btnPlay');
        hideAll(page, 'btnResume');
        hideAll(page, 'btnInstantMix');
        hideAll(page, 'btnShuffle');
    }

    return canPlay;
}

function reloadUserDataButtons(page, item) {
    let i;
    let length;
    const btnPlaystates = page.querySelectorAll('.btnPlaystate');

    for (i = 0, length = btnPlaystates.length; i < length; i++) {
        const btnPlaystate = btnPlaystates[i];

        if (itemHelper.canMarkPlayed(item)) {
            btnPlaystate.classList.remove('hide');
            btnPlaystate.setItem(item);
        } else {
            btnPlaystate.classList.add('hide');
            btnPlaystate.setItem(null);
        }
    }

    const btnUserRatings = page.querySelectorAll('.btnUserRating');

    for (i = 0, length = btnUserRatings.length; i < length; i++) {
        const btnUserRating = btnUserRatings[i];

        if (itemHelper.canRate(item)) {
            btnUserRating.classList.remove('hide');
            btnUserRating.setItem(item);
        } else {
            btnUserRating.classList.add('hide');
            btnUserRating.setItem(null);
        }
    }
}

function getArtistLinksHtml(artists, serverId, context) {
    const html = [];

    for (const artist of artists) {
        const href = appRouter.getRouteUrl(artist, {
            context: context,
            itemType: 'MusicArtist',
            serverId: serverId
        });
        html.push('<a style="color:inherit;" class="button-link" is="emby-linkbutton" href="' + href + '">' + artist.Name + '</a>');
    }

    return html.join(' / ');
}

/**
 * Renders the item's name block
 * @param {Object} item - Item used to render the name.
 * @param {HTMLDivElement} container - Container to render the information into.
 * @param {Object} context - Application context.
 */
function renderName(item, container, context) {
    let parentRoute;
    const parentNameHtml = [];
    let parentNameLast = false;

    if (item.AlbumArtists) {
        parentNameHtml.push(getArtistLinksHtml(item.AlbumArtists, item.ServerId, context));
        parentNameLast = true;
    } else if (item.ArtistItems && item.ArtistItems.length && item.Type === 'MusicVideo') {
        parentNameHtml.push(getArtistLinksHtml(item.ArtistItems, item.ServerId, context));
        parentNameLast = true;
    } else if (item.SeriesName && item.Type === 'Episode') {
        parentRoute = appRouter.getRouteUrl({
            Id: item.SeriesId,
            Name: item.SeriesName,
            Type: 'Series',
            IsFolder: true,
            ServerId: item.ServerId
        }, {
            context: context
        });
        parentNameHtml.push('<a style="color:inherit;" class="button-link" tabindex="-1" is="emby-linkbutton" href="' + parentRoute + '">' + item.SeriesName + '</a>');
    } else if (item.IsSeries || item.EpisodeTitle) {
        parentNameHtml.push(item.Name);
    }

    if (item.SeriesName && item.Type === 'Season') {
        parentRoute = appRouter.getRouteUrl({
            Id: item.SeriesId,
            Name: item.SeriesName,
            Type: 'Series',
            IsFolder: true,
            ServerId: item.ServerId
        }, {
            context: context
        });
        parentNameHtml.push('<a style="color:inherit;" class="button-link" tabindex="-1" is="emby-linkbutton" href="' + parentRoute + '">' + item.SeriesName + '</a>');
    } else if (item.ParentIndexNumber != null && item.Type === 'Episode') {
        parentRoute = appRouter.getRouteUrl({
            Id: item.SeasonId,
            Name: item.SeasonName,
            Type: 'Season',
            IsFolder: true,
            ServerId: item.ServerId
        }, {
            context: context
        });
        parentNameHtml.push('<a style="color:inherit;" class="button-link" tabindex="-1" is="emby-linkbutton" href="' + parentRoute + '">' + item.SeasonName + '</a>');
    } else if (item.ParentIndexNumber != null && item.IsSeries) {
        parentNameHtml.push(item.SeasonName || 'S' + item.ParentIndexNumber);
    } else if (item.Album && item.AlbumId && (item.Type === 'MusicVideo' || item.Type === 'Audio')) {
        parentRoute = appRouter.getRouteUrl({
            Id: item.AlbumId,
            Name: item.Album,
            Type: 'MusicAlbum',
            IsFolder: true,
            ServerId: item.ServerId
        }, {
            context: context
        });
        parentNameHtml.push('<a style="color:inherit;" class="button-link" tabindex="-1" is="emby-linkbutton" href="' + parentRoute + '">' + item.Album + '</a>');
    } else if (item.Album) {
        parentNameHtml.push(item.Album);
    }

    // FIXME: This whole section needs some refactoring, so it becames easier to scale across all form factors. See GH #1022
    let html = '';
    const tvShowHtml = parentNameHtml[0];
    const tvSeasonHtml = parentNameHtml[1];

    if (parentNameHtml.length) {
        if (parentNameLast) {
            // Music
            if (layoutManager.mobile) {
                html = '<h3 class="parentName musicParentName">' + parentNameHtml.join('</br>') + '</h3>';
            } else {
                html = '<h3 class="parentName musicParentName">' + parentNameHtml.join(' - ') + '</h3>';
            }
        } else {
            html = '<h1 class="parentName">' + tvShowHtml + '</h1>';
        }
    }

    const name = itemHelper.getDisplayName(item, {
        includeParentInfo: false
    });

    if (html && !parentNameLast) {
        if (tvSeasonHtml) {
            html += '<h3 class="itemName infoText subtitle">' + tvSeasonHtml + ' - ' + name + '</h3>';
        } else {
            html += '<h3 class="itemName infoText subtitle">' + name + '</h3>';
        }
    } else if (item.OriginalTitle && item.OriginalTitle != item.Name) {
        html = '<h1 class="itemName infoText parentNameLast withOriginalTitle">' + name + '</h1>' + html;
    } else {
        html = '<h1 class="itemName infoText parentNameLast">' + name + '</h1>' + html;
    }

    if (item.OriginalTitle && item.OriginalTitle != item.Name) {
        html += '<h4 class="itemName infoText originalTitle">' + item.OriginalTitle + '</h4>';
    }

    container.innerHTML = html;

    if (html.length) {
        container.classList.remove('hide');
    } else {
        container.classList.add('hide');
    }
}

function setTrailerButtonVisibility(page, item) {
    if ((item.LocalTrailerCount || item.RemoteTrailers && item.RemoteTrailers.length) && playbackManager.getSupportedCommands().indexOf('PlayTrailers') !== -1) {
        hideAll(page, 'btnPlayTrailer', true);
    } else {
        hideAll(page, 'btnPlayTrailer');
    }
}

function renderBackdrop(item) {
    if (dom.getWindowSize().innerWidth >= 1000) {
        backdrop.setBackdrops([item]);
    } else {
        backdrop.clearBackdrop();
    }
}

function renderDetailPageBackdrop(page, item, apiClient) {
    let imgUrl;
    let hasbackdrop = false;
    const itemBackdropElement = page.querySelector('#itemBackdrop');

    if (!layoutManager.mobile && !userSettings.detailsBanner()) {
        return false;
    }

    if (item.BackdropImageTags && item.BackdropImageTags.length) {
        imgUrl = apiClient.getScaledImageUrl(item.Id, {
            type: 'Backdrop',
            maxWidth: dom.getScreenWidth(),
            index: 0,
            tag: item.BackdropImageTags[0]
        });
        imageLoader.lazyImage(itemBackdropElement, imgUrl);
        hasbackdrop = true;
    } else if (item.ParentBackdropItemId && item.ParentBackdropImageTags && item.ParentBackdropImageTags.length) {
        imgUrl = apiClient.getScaledImageUrl(item.ParentBackdropItemId, {
            type: 'Backdrop',
            maxWidth: dom.getScreenWidth(),
            index: 0,
            tag: item.ParentBackdropImageTags[0]
        });
        imageLoader.lazyImage(itemBackdropElement, imgUrl);
        hasbackdrop = true;
    } else if (item.ImageTags && item.ImageTags.Primary) {
        imgUrl = apiClient.getScaledImageUrl(item.Id, {
            type: 'Primary',
            maxWidth: dom.getScreenWidth(),
            tag: item.ImageTags.Primary
        });
        imageLoader.lazyImage(itemBackdropElement, imgUrl);
        hasbackdrop = true;
    } else {
        itemBackdropElement.style.backgroundImage = '';
    }

    return hasbackdrop;
}

function reloadFromItem(instance, page, params, item, user) {
    const apiClient = connectionManager.getApiClient(item.ServerId);

    Emby.Page.setTitle('');

    // Start rendering the artwork first
    renderImage(page, item);
    // Save some screen real estate in TV mode
    if (!layoutManager.tv) {
        renderLogo(page, item, apiClient);
        renderDetailPageBackdrop(page, item, apiClient);
    }
    renderBackdrop(item);

    // Render the main information for the item
    page.querySelector('.detailPagePrimaryContainer').classList.add('detailRibbon');
    renderName(item, page.querySelector('.nameContainer'), params.context);
    renderDetails(page, item, apiClient, params.context);
    renderTrackSelections(page, instance, item);

    renderSeriesTimerEditor(page, item, apiClient, user);
    renderTimerEditor(page, item, apiClient, user);
    setInitialCollapsibleState(page, item, apiClient, params.context, user);
    const canPlay = reloadPlayButtons(page, item);

    if ((item.LocalTrailerCount || item.RemoteTrailers && item.RemoteTrailers.length) && playbackManager.getSupportedCommands().indexOf('PlayTrailers') !== -1) {
        hideAll(page, 'btnPlayTrailer', true);
    } else {
        hideAll(page, 'btnPlayTrailer');
    }

    setTrailerButtonVisibility(page, item);

    if (item.Type !== 'Program' || canPlay) {
        hideAll(page, 'mainDetailButtons', true);
    } else {
        hideAll(page, 'mainDetailButtons');
    }

    showRecordingFields(instance, page, item, user);
    const groupedVersions = (item.MediaSources || []).filter(function (g) {
        return g.Type == 'Grouping';
    });

    if (user.Policy.IsAdministrator && groupedVersions.length) {
        page.querySelector('.btnSplitVersions').classList.remove('hide');
    } else {
        page.querySelector('.btnSplitVersions').classList.add('hide');
    }

    if (itemContextMenu.getCommands(getContextMenuOptions(item, user)).length) {
        hideAll(page, 'btnMoreCommands', true);
    } else {
        hideAll(page, 'btnMoreCommands');
    }

    const itemBirthday = page.querySelector('#itemBirthday');

    if (item.Type == 'Person' && item.PremiereDate) {
        try {
            const birthday = datetime.parseISO8601Date(item.PremiereDate, true).toDateString();
            itemBirthday.classList.remove('hide');
            itemBirthday.innerHTML = globalize.translate('BirthDateValue', birthday);
        } catch (err) {
            itemBirthday.classList.add('hide');
        }
    } else {
        itemBirthday.classList.add('hide');
    }

    const itemDeathDate = page.querySelector('#itemDeathDate');

    if (item.Type == 'Person' && item.EndDate) {
        try {
            const deathday = datetime.parseISO8601Date(item.EndDate, true).toDateString();
            itemDeathDate.classList.remove('hide');
            itemDeathDate.innerHTML = globalize.translate('DeathDateValue', deathday);
        } catch (err) {
            itemDeathDate.classList.add('hide');
        }
    } else {
        itemDeathDate.classList.add('hide');
    }

    const itemBirthLocation = page.querySelector('#itemBirthLocation');

    if (item.Type == 'Person' && item.ProductionLocations && item.ProductionLocations.length) {
        const gmap = '<a is="emby-linkbutton" class="button-link textlink" target="_blank" href="https://maps.google.com/maps?q=' + item.ProductionLocations[0] + '">' + item.ProductionLocations[0] + '</a>';
        itemBirthLocation.classList.remove('hide');
        itemBirthLocation.innerHTML = globalize.translate('BirthPlaceValue', gmap);
    } else {
        itemBirthLocation.classList.add('hide');
    }

    setPeopleHeader(page, item);
    loading.hide();

    if (item.Type === 'Book' && item.CanDownload && appHost.supports('filedownload')) {
        hideAll(page, 'btnDownload', true);
    }

    import('autoFocuser').then(({ default: autoFocuser }) => {
        autoFocuser.autoFocus(page);
    });
}

function logoImageUrl(item, apiClient, options) {
    options = options || {};
    options.type = 'Logo';

    if (item.ImageTags && item.ImageTags.Logo) {
        options.tag = item.ImageTags.Logo;
        return apiClient.getScaledImageUrl(item.Id, options);
    }

    if (item.ParentLogoImageTag) {
        options.tag = item.ParentLogoImageTag;
        return apiClient.getScaledImageUrl(item.ParentLogoItemId, options);
    }

    return null;
}

function renderLogo(page, item, apiClient) {
    const detailLogo = page.querySelector('.detailLogo');

    const url = logoImageUrl(item, apiClient, {});

    if (!layoutManager.mobile && !userSettings.enableBackdrops()) {
        detailLogo.classList.add('hide');
    } else if (url) {
        detailLogo.classList.remove('hide');
        imageLoader.setLazyImage(detailLogo, url);
    } else {
        detailLogo.classList.add('hide');
    }
}

function showRecordingFields(instance, page, item, user) {
    if (!instance.currentRecordingFields) {
        const recordingFieldsElement = page.querySelector('.recordingFields');

        if (item.Type == 'Program' && user.Policy.EnableLiveTvManagement) {
            import('recordingFields').then(({ default: recordingFields }) => {
                instance.currentRecordingFields = new recordingFields({
                    parent: recordingFieldsElement,
                    programId: item.Id,
                    serverId: item.ServerId
                });
                recordingFieldsElement.classList.remove('hide');
            });
        } else {
            recordingFieldsElement.classList.add('hide');
            recordingFieldsElement.innerHTML = '';
        }
    }
}

function renderLinks(page, item) {
    const externalLinksElem = page.querySelector('.itemExternalLinks');

    const links = [];

    if (!layoutManager.tv && item.HomePageUrl) {
        links.push(`<a is="emby-linkbutton" class="button-link" href="${item.HomePageUrl}" target="_blank">${globalize.translate('ButtonWebsite')}</a>`);
    }

    if (item.ExternalUrls) {
        for (const url of item.ExternalUrls) {
            links.push(`<a is="emby-linkbutton" class="button-link" href="${url.Url}" target="_blank">${url.Name}</a>`);
        }
    }

    const html = [];
    if (links.length) {
        html.push(links.join(', '));
    }

    externalLinksElem.innerHTML = html.join(', ');

    if (html.length) {
        externalLinksElem.classList.remove('hide');
    } else {
        externalLinksElem.classList.add('hide');
    }
}

function renderDetailImage(elem, item, imageLoader) {
    const itemArray = [];
    itemArray.push(item);
    const cardHtml = cardBuilder.getCardsHtml(itemArray, {
        shape: 'auto',
        showTitle: false,
        centerText: true,
        overlayText: false,
        transition: false,
        disableIndicators: true,
        overlayPlayButton: true,
        action: 'play',
        width: dom.getWindowSize().innerWidth * 0.25
    });

    elem.innerHTML = cardHtml;
    imageLoader.lazyChildren(elem);

    // Avoid breaking the design by preventing focus of the poster using the keyboard.
    elem.querySelector('button').tabIndex = -1;
}

function renderImage(page, item) {
    renderDetailImage(
        page.querySelector('.detailImageContainer'),
        item,
        imageLoader
    );
}

function refreshDetailImageUserData(elem, item) {
    elem.querySelector('.detailImageProgressContainer').innerHTML = indicators.getProgressBarHtml(item);
}

function refreshImage(page, item) {
    refreshDetailImageUserData(page.querySelector('.detailImageContainer'), item);
}

function setPeopleHeader(page, item) {
    if (item.MediaType == 'Audio' || item.Type == 'MusicAlbum' || item.MediaType == 'Book' || item.MediaType == 'Photo') {
        page.querySelector('#peopleHeader').innerHTML = globalize.translate('People');
    } else {
        page.querySelector('#peopleHeader').innerHTML = globalize.translate('HeaderCastAndCrew');
    }
}

function renderNextUp(page, item, user) {
    const section = page.querySelector('.nextUpSection');

    if (item.Type != 'Series') {
        return void section.classList.add('hide');
    }

    connectionManager.getApiClient(item.ServerId).getNextUpEpisodes({
        SeriesId: item.Id,
        UserId: user.Id
    }).then(function (result) {
        if (result.Items.length) {
            section.classList.remove('hide');
        } else {
            section.classList.add('hide');
        }

        const html = cardBuilder.getCardsHtml({
            items: result.Items,
            shape: 'overflowBackdrop',
            showTitle: true,
            displayAsSpecial: item.Type == 'Season' && item.IndexNumber,
            overlayText: false,
            centerText: true,
            overlayPlayButton: true
        });
        const itemsContainer = section.querySelector('.nextUpItems');
        itemsContainer.innerHTML = html;
        imageLoader.lazyChildren(itemsContainer);
    });
}

function setInitialCollapsibleState(page, item, apiClient, context, user) {
    page.querySelector('.collectionItems').innerHTML = '';

    if (item.Type == 'Playlist') {
        page.querySelector('#childrenCollapsible').classList.remove('hide');
        renderPlaylistItems(page, item);
    } else if (item.Type == 'Studio' || item.Type == 'Person' || item.Type == 'Genre' || item.Type == 'MusicGenre' || item.Type == 'MusicArtist') {
        page.querySelector('#childrenCollapsible').classList.remove('hide');
        renderItemsByName(page, item);
    } else if (item.IsFolder) {
        if (item.Type == 'BoxSet') {
            page.querySelector('#childrenCollapsible').classList.add('hide');
        }

        renderChildren(page, item);
    } else {
        page.querySelector('#childrenCollapsible').classList.add('hide');
    }

    if (item.Type == 'Series') {
        renderSeriesSchedule(page, item);
        renderNextUp(page, item, user);
    } else {
        page.querySelector('.nextUpSection').classList.add('hide');
    }

    renderScenes(page, item);

    if (item.SpecialFeatureCount && item.SpecialFeatureCount != 0 && item.Type != 'Series') {
        page.querySelector('#specialsCollapsible').classList.remove('hide');
        renderSpecials(page, item, user);
    } else {
        page.querySelector('#specialsCollapsible').classList.add('hide');
    }

    renderCast(page, item);

    if (item.PartCount && item.PartCount > 1) {
        page.querySelector('#additionalPartsCollapsible').classList.remove('hide');
        renderAdditionalParts(page, item, user);
    } else {
        page.querySelector('#additionalPartsCollapsible').classList.add('hide');
    }

    if (item.Type == 'MusicAlbum') {
        renderMusicVideos(page, item, user);
    } else {
        page.querySelector('#musicVideosCollapsible').classList.add('hide');
    }
}

function toggleLineClamp(clampTarget, e) {
    const expandButton = e.target;
    const clampClassName = 'detail-clamp-text';

    if (clampTarget.classList.contains(clampClassName)) {
        clampTarget.classList.remove(clampClassName);
        expandButton.innerHTML = globalize.translate('ShowLess');
    } else {
        clampTarget.classList.add(clampClassName);
        expandButton.innerHTML = globalize.translate('ShowMore');
    }
}

function renderOverview(page, item) {
    for (const overviewElemnt of page.querySelectorAll('.overview')) {
        const overview = item.Overview || '';

        if (overview) {
            overviewElemnt.innerHTML = overview;
            overviewElemnt.classList.remove('hide');
            overviewElemnt.classList.add('detail-clamp-text');

            // Grab the sibling element to control the expand state
            const expandButton = overviewElemnt.parentElement.querySelector('.overview-expand');

            // Detect if we have overflow of text. Based on this StackOverflow answer
            // https://stackoverflow.com/a/35157976
            if (Math.abs(overviewElemnt.scrollHeight - overviewElemnt.offsetHeight) > 2) {
                expandButton.classList.remove('hide');
            } else {
                expandButton.classList.add('hide');
            }

            expandButton.addEventListener('click', toggleLineClamp.bind(null, overviewElemnt));

            for (const anchor of overviewElemnt.querySelectorAll('a')) {
                anchor.setAttribute('target', '_blank');
            }
        } else {
            overviewElemnt.innerHTML = '';
            overviewElemnt.classList.add('hide');
        }
    }
}

function renderGenres(page, item, context = inferContext(item)) {
    const genres = item.GenreItems || [];
    const type = context === 'music' ? 'MusicGenre' : 'Genre';

    const html = genres.map(function (p) {
        return '<a style="color:inherit;" class="button-link" is="emby-linkbutton" href="' + appRouter.getRouteUrl({
            Name: p.Name,
            Type: type,
            ServerId: item.ServerId,
            Id: p.Id
        }, {
            context: context
        }) + '">' + p.Name + '</a>';
    }).join(', ');

    const genresLabel = page.querySelector('.genresLabel');
    genresLabel.innerHTML = globalize.translate(genres.length > 1 ? 'Genres' : 'Genre');
    const genresValue = page.querySelector('.genres');
    genresValue.innerHTML = html;

    const genresGroup = page.querySelector('.genresGroup');
    if (genres.length) {
        genresGroup.classList.remove('hide');
    } else {
        genresGroup.classList.add('hide');
    }
}

function renderWriter(page, item, context) {
    const writers = (item.People || []).filter(function (person) {
        return person.Type === 'Writer';
    });

    const html = writers.map(function (person) {
        return '<a style="color:inherit;" class="button-link" is="emby-linkbutton" href="' + appRouter.getRouteUrl({
            Name: person.Name,
            Type: 'Person',
            ServerId: item.ServerId,
            Id: person.Id
        }, {
            context: context
        }) + '">' + person.Name + '</a>';
    }).join(', ');

    const writersLabel = page.querySelector('.writersLabel');
    writersLabel.innerHTML = globalize.translate(writers.length > 1 ? 'Writers' : 'Writer');
    const writersValue = page.querySelector('.writers');
    writersValue.innerHTML = html;

    const writersGroup = page.querySelector('.writersGroup');
    if (writers.length) {
        writersGroup.classList.remove('hide');
    } else {
        writersGroup.classList.add('hide');
    }
}

function renderDirector(page, item, context) {
    const directors = (item.People || []).filter(function (person) {
        return person.Type === 'Director';
    });

    const html = directors.map(function (person) {
        return '<a style="color:inherit;" class="button-link" is="emby-linkbutton" href="' + appRouter.getRouteUrl({
            Name: person.Name,
            Type: 'Person',
            ServerId: item.ServerId,
            Id: person.Id
        }, {
            context: context
        }) + '">' + person.Name + '</a>';
    }).join(', ');

    const directorsLabel = page.querySelector('.directorsLabel');
    directorsLabel.innerHTML = globalize.translate(directors.length > 1 ? 'Directors' : 'Director');
    const directorsValue = page.querySelector('.directors');
    directorsValue.innerHTML = html;

    const directorsGroup = page.querySelector('.directorsGroup');
    if (directors.length) {
        directorsGroup.classList.remove('hide');
    } else {
        directorsGroup.classList.add('hide');
    }
}

function renderMiscInfo(page, item) {
    const primaryItemMiscInfo = page.querySelectorAll('.itemMiscInfo-primary');

    for (const miscInfo of primaryItemMiscInfo) {
        mediaInfo.fillPrimaryMediaInfo(miscInfo, item, {
            interactive: true,
            episodeTitle: false,
            subtitles: false
        });

        if (miscInfo.innerHTML && item.Type !== 'SeriesTimer') {
            miscInfo.classList.remove('hide');
        } else {
            miscInfo.classList.add('hide');
        }
    }

    const secondaryItemMiscInfo = page.querySelectorAll('.itemMiscInfo-secondary');

    for (const miscInfo of secondaryItemMiscInfo) {
        mediaInfo.fillSecondaryMediaInfo(miscInfo, item, {
            interactive: true
        });

        if (miscInfo.innerHTML && item.Type !== 'SeriesTimer') {
            miscInfo.classList.remove('hide');
        } else {
            miscInfo.classList.add('hide');
        }
    }
}

function renderTagline(page, item) {
    const taglineElement = page.querySelector('.tagline');

    if (item.Taglines && item.Taglines.length) {
        taglineElement.classList.remove('hide');
        taglineElement.innerHTML = item.Taglines[0];
    } else {
        taglineElement.classList.add('hide');
    }
}

function renderDetails(page, item, apiClient, context, isStatic) {
    renderSimilarItems(page, item, context);
    renderMoreFromSeason(page, item, apiClient);
    renderMoreFromArtist(page, item, apiClient);
    renderDirector(page, item, context);
    renderWriter(page, item, context);
    renderGenres(page, item, context);
    renderChannelGuide(page, apiClient, item);
    renderTagline(page, item);
    renderOverview(page, item);
    renderMiscInfo(page, item);
    reloadUserDataButtons(page, item);

    // Don't allow redirection to other websites from the TV layout
    if (!layoutManager.tv) {
        renderLinks(page, item);
    }

    renderTags(page, item);
    renderSeriesAirTime(page, item, isStatic);
}

function enableScrollX() {
    return browser.mobile && window.screen.availWidth <= 1000;
}

function getPortraitShape(scrollX) {
    if (scrollX == null) {
        scrollX = enableScrollX();
    }

    return scrollX ? 'overflowPortrait' : 'portrait';
}

function getSquareShape(scrollX) {
    if (scrollX == null) {
        scrollX = enableScrollX();
    }

    return scrollX ? 'overflowSquare' : 'square';
}

function renderMoreFromSeason(view, item, apiClient) {
    const section = view.querySelector('.moreFromSeasonSection');

    if (section) {
        if (item.Type !== 'Episode' || !item.SeasonId || !item.SeriesId) {
            return void section.classList.add('hide');
        }

        const userId = apiClient.getCurrentUserId();
        apiClient.getEpisodes(item.SeriesId, {
            SeasonId: item.SeasonId,
            UserId: userId,
            Fields: 'ItemCounts,PrimaryImageAspectRatio,BasicSyncInfo,CanDelete,MediaSourceCount'
        }).then(function (result) {
            if (result.Items.length < 2) {
                return void section.classList.add('hide');
            }

            section.classList.remove('hide');
            section.querySelector('h2').innerHTML = globalize.translate('MoreFromValue', item.SeasonName);
            const itemsContainer = section.querySelector('.itemsContainer');
            cardBuilder.buildCards(result.Items, {
                parentContainer: section,
                itemsContainer: itemsContainer,
                shape: 'autooverflow',
                sectionTitleTagName: 'h2',
                scalable: true,
                showTitle: true,
                overlayText: false,
                centerText: true,
                includeParentInfoInTitle: false,
                allowBottomPadding: false
            });
            const card = itemsContainer.querySelector('.card[data-id="' + item.Id + '"]');

            if (card) {
                setTimeout(function () {
                    section.querySelector('.emby-scroller').toStart(card.previousSibling || card, true);
                }, 100);
            }
        });
    }
}

function renderMoreFromArtist(view, item, apiClient) {
    const section = view.querySelector('.moreFromArtistSection');

    if (section) {
        if (item.Type === 'MusicArtist') {
            if (!apiClient.isMinServerVersion('3.4.1.19')) {
                return void section.classList.add('hide');
            }
        } else if (item.Type !== 'MusicAlbum' || !item.AlbumArtists || !item.AlbumArtists.length) {
            return void section.classList.add('hide');
        }

        const query = {
            IncludeItemTypes: 'MusicAlbum',
            Recursive: true,
            ExcludeItemIds: item.Id,
            SortBy: 'ProductionYear,SortName',
            SortOrder: 'Descending'
        };

        if (item.Type === 'MusicArtist') {
            query.ContributingArtistIds = item.Id;
        } else if (apiClient.isMinServerVersion('3.4.1.18')) {
            query.AlbumArtistIds = item.AlbumArtists[0].Id;
        } else {
            query.ArtistIds = item.AlbumArtists[0].Id;
        }

        apiClient.getItems(apiClient.getCurrentUserId(), query).then(function (result) {
            if (!result.Items.length) {
                return void section.classList.add('hide');
            }

            section.classList.remove('hide');

            if (item.Type === 'MusicArtist') {
                section.querySelector('h2').innerHTML = globalize.translate('HeaderAppearsOn');
            } else {
                section.querySelector('h2').innerHTML = globalize.translate('MoreFromValue', item.AlbumArtists[0].Name);
            }

            cardBuilder.buildCards(result.Items, {
                parentContainer: section,
                itemsContainer: section.querySelector('.itemsContainer'),
                shape: 'autooverflow',
                sectionTitleTagName: 'h2',
                scalable: true,
                coverImage: item.Type === 'MusicArtist' || item.Type === 'MusicAlbum',
                showTitle: true,
                showParentTitle: false,
                centerText: true,
                overlayText: false,
                overlayPlayButton: true,
                showYear: true
            });
        });
    }
}

function renderSimilarItems(page, item, context) {
    const similarCollapsible = page.querySelector('#similarCollapsible');

    if (similarCollapsible) {
        if (item.Type != 'Movie' && item.Type != 'Trailer' && item.Type != 'Series' && item.Type != 'Program' && item.Type != 'Recording' && item.Type != 'MusicAlbum' && item.Type != 'MusicArtist' && item.Type != 'Playlist') {
            return void similarCollapsible.classList.add('hide');
        }

        similarCollapsible.classList.remove('hide');
        const apiClient = connectionManager.getApiClient(item.ServerId);
        const options = {
            userId: apiClient.getCurrentUserId(),
            limit: 12,
            fields: 'PrimaryImageAspectRatio,UserData,CanDelete'
        };

        if (item.Type == 'MusicAlbum' && item.AlbumArtists && item.AlbumArtists.length) {
            options.ExcludeArtistIds = item.AlbumArtists[0].Id;
        }

        apiClient.getSimilarItems(item.Id, options).then(function (result) {
            if (!result.Items.length) {
                return void similarCollapsible.classList.add('hide');
            }

            similarCollapsible.classList.remove('hide');
            let html = '';
            html += cardBuilder.getCardsHtml({
                items: result.Items,
                shape: 'autooverflow',
                showParentTitle: item.Type == 'MusicAlbum',
                centerText: true,
                showTitle: true,
                context: context,
                lazy: true,
                showDetailsMenu: true,
                coverImage: item.Type == 'MusicAlbum' || item.Type == 'MusicArtist',
                overlayPlayButton: true,
                overlayText: false,
                showYear: item.Type === 'Movie' || item.Type === 'Trailer' || item.Type === 'Series'
            });
            const similarContent = similarCollapsible.querySelector('.similarContent');
            similarContent.innerHTML = html;
            imageLoader.lazyChildren(similarContent);
        });
    }
}

function renderSeriesAirTime(page, item, isStatic) {
    const seriesAirTime = page.querySelector('#seriesAirTime');
    if (item.Type != 'Series') {
        seriesAirTime.classList.add('hide');
        return;
    }
    let html = '';
    if (item.AirDays && item.AirDays.length) {
        if (item.AirDays.length == 7) {
            html += 'daily';
        } else {
            html += item.AirDays.map(function (a) {
                return a + 's';
            }).join(',');
        }
    }
    if (item.AirTime) {
        html += ' at ' + item.AirTime;
    }
    if (item.Studios.length) {
        if (isStatic) {
            html += ' on ' + item.Studios[0].Name;
        } else {
            const context = inferContext(item);
            const href = appRouter.getRouteUrl(item.Studios[0], {
                context: context,
                itemType: 'Studio',
                serverId: item.ServerId
            });
            html += ' on <a class="textlink button-link" is="emby-linkbutton" href="' + href + '">' + item.Studios[0].Name + '</a>';
        }
    }
    if (html) {
        html = (item.Status == 'Ended' ? 'Aired ' : 'Airs ') + html;
        seriesAirTime.innerHTML = html;
        seriesAirTime.classList.remove('hide');
    } else {
        seriesAirTime.classList.add('hide');
    }
}

function renderTags(page, item) {
    const itemTags = page.querySelector('.itemTags');
    const tagElements = [];
    let tags = item.Tags || [];

    if (item.Type === 'Program') {
        tags = [];
    }

    for (let i = 0, length = tags.length; i < length; i++) {
        tagElements.push(tags[i]);
    }

    if (tagElements.length) {
        itemTags.innerHTML = globalize.translate('TagsValue', tagElements.join(', '));
        itemTags.classList.remove('hide');
    } else {
        itemTags.innerHTML = '';
        itemTags.classList.add('hide');
    }
}

function renderChildren(page, item) {
    let fields = 'ItemCounts,PrimaryImageAspectRatio,BasicSyncInfo,CanDelete,MediaSourceCount';
    const query = {
        ParentId: item.Id,
        Fields: fields
    };

    if (item.Type !== 'BoxSet') {
        query.SortBy = 'SortName';
    }

    let promise;
    const apiClient = connectionManager.getApiClient(item.ServerId);
    const userId = apiClient.getCurrentUserId();

    if (item.Type == 'Series') {
        promise = apiClient.getSeasons(item.Id, {
            userId: userId,
            Fields: fields
        });
    } else if (item.Type == 'Season') {
        fields += ',Overview';
        promise = apiClient.getEpisodes(item.SeriesId, {
            seasonId: item.Id,
            userId: userId,
            Fields: fields
        });
    } else if (item.Type == 'MusicArtist') {
        query.SortBy = 'ProductionYear,SortName';
    }

    promise = promise || apiClient.getItems(apiClient.getCurrentUserId(), query);
    promise.then(function (result) {
        let html = '';
        let scrollX = false;
        let isList = false;
        const childrenItemsContainer = page.querySelector('.childrenItemsContainer');

        if (item.Type == 'MusicAlbum') {
            const equalSet = (arr1, arr2) => arr1.every(x => arr2.indexOf(x) !== -1) && arr1.length === arr2.length;
            let showArtist = false;
            for (const track of result.Items) {
                if (!equalSet(track.ArtistItems.map(x => x.Id), track.AlbumArtists.map(x => x.Id))) {
                    showArtist = true;
                    break;
                }
            }
            const discNumbers = result.Items.map(x => x.ParentIndexNumber);
            html = listView.getListViewHtml({
                items: result.Items,
                smallIcon: true,
                showIndex: new Set(discNumbers).size > 1 || (discNumbers.length >= 1 && discNumbers[0] > 1),
                index: 'disc',
                showIndexNumberLeft: true,
                playFromHere: true,
                action: 'playallfromhere',
                image: false,
                artist: showArtist,
                containerAlbumArtists: item.AlbumArtists
            });
            isList = true;
        } else if (item.Type == 'Series') {
            scrollX = enableScrollX();
            html = cardBuilder.getCardsHtml({
                items: result.Items,
                shape: 'overflowPortrait',
                showTitle: true,
                centerText: true,
                lazy: true,
                overlayPlayButton: true,
                allowBottomPadding: !scrollX
            });
        } else if (item.Type == 'Season' || item.Type == 'Episode') {
            if (item.Type !== 'Episode') {
                isList = true;
            }
            scrollX = item.Type == 'Episode';
            if (result.Items.length < 2 && item.Type === 'Episode') {
                return;
            }

            if (item.Type === 'Episode') {
                html = cardBuilder.getCardsHtml({
                    items: result.Items,
                    shape: 'overflowBackdrop',
                    showTitle: true,
                    displayAsSpecial: item.Type == 'Season' && item.IndexNumber,
                    playFromHere: true,
                    overlayText: true,
                    lazy: true,
                    showDetailsMenu: true,
                    overlayPlayButton: true,
                    allowBottomPadding: !scrollX,
                    includeParentInfoInTitle: false
                });
            } else if (item.Type === 'Season') {
                html = listView.getListViewHtml({
                    items: result.Items,
                    showIndexNumber: false,
                    enableOverview: true,
                    enablePlayedButton: layoutManager.mobile ? false : true,
                    infoButton: layoutManager.mobile ? false : true,
                    imageSize: 'large',
                    enableSideMediaInfo: false,
                    highlight: false,
                    action: !layoutManager.desktop ? 'link' : 'none',
                    imagePlayButton: true,
                    includeParentInfoInTitle: false
                });
            }
        }

        if (item.Type !== 'BoxSet') {
            page.querySelector('#childrenCollapsible').classList.remove('hide');
        }
        if (scrollX) {
            childrenItemsContainer.classList.add('scrollX');
            childrenItemsContainer.classList.add('hiddenScrollX');
            childrenItemsContainer.classList.remove('vertical-wrap');
            childrenItemsContainer.classList.remove('vertical-list');
        } else {
            childrenItemsContainer.classList.remove('scrollX');
            childrenItemsContainer.classList.remove('hiddenScrollX');
            childrenItemsContainer.classList.remove('smoothScrollX');
            if (isList) {
                childrenItemsContainer.classList.add('vertical-list');
                childrenItemsContainer.classList.remove('vertical-wrap');
            } else {
                childrenItemsContainer.classList.add('vertical-wrap');
                childrenItemsContainer.classList.remove('vertical-list');
            }
        }
        if (layoutManager.mobile) {
            childrenItemsContainer.classList.remove('padded-right');
        }
        childrenItemsContainer.innerHTML = html;
        imageLoader.lazyChildren(childrenItemsContainer);
        if (item.Type == 'BoxSet') {
            const collectionItemTypes = [{
                name: globalize.translate('HeaderVideos'),
                mediaType: 'Video'
            }, {
                name: globalize.translate('Series'),
                type: 'Series'
            }, {
                name: globalize.translate('Albums'),
                type: 'MusicAlbum'
            }, {
                name: globalize.translate('Books'),
                type: 'Book'
            }];
            renderCollectionItems(page, item, collectionItemTypes, result.Items);
        }
    });

    if (item.Type == 'Season') {
        page.querySelector('#childrenTitle').innerHTML = globalize.translate('Episodes');
    } else if (item.Type == 'Series') {
        page.querySelector('#childrenTitle').innerHTML = globalize.translate('HeaderSeasons');
    } else if (item.Type == 'MusicAlbum') {
        page.querySelector('#childrenTitle').innerHTML = globalize.translate('HeaderTracks');
    } else {
        page.querySelector('#childrenTitle').innerHTML = globalize.translate('Items');
    }

    if (item.Type == 'MusicAlbum' || item.Type == 'Season') {
        page.querySelector('.childrenSectionHeader').classList.add('hide');
        page.querySelector('#childrenCollapsible').classList.add('verticalSection-extrabottompadding');
    } else {
        page.querySelector('.childrenSectionHeader').classList.remove('hide');
    }
}

function renderItemsByName(page, item) {
    import('scripts/itembynamedetailpage').then(() => {
        window.ItemsByName.renderItems(page, item);
    });
}

function renderPlaylistItems(page, item) {
    import('scripts/playlistedit').then(() => {
        PlaylistViewer.render(page, item);
    });
}

function renderProgramsForChannel(page, result) {
    let html = '';
    let currentItems = [];
    let currentStartDate = null;

    for (let i = 0, length = result.Items.length; i < length; i++) {
        const item = result.Items[i];
        const itemStartDate = datetime.parseISO8601Date(item.StartDate);

        if (!(currentStartDate && currentStartDate.toDateString() === itemStartDate.toDateString())) {
            if (currentItems.length) {
                html += '<div class="verticalSection verticalDetailSection">';
                html += '<h2 class="sectionTitle padded-left">' + datetime.toLocaleDateString(currentStartDate, {
                    weekday: 'long',
                    month: 'long',
                    day: 'numeric'
                }) + '</h2>';
                html += '<div is="emby-itemscontainer" class="vertical-list padded-left padded-right">' + listView.getListViewHtml({
                    items: currentItems,
                    enableUserDataButtons: false,
                    showParentTitle: true,
                    image: false,
                    showProgramTime: true,
                    mediaInfo: false,
                    parentTitleWithTitle: true
                }) + '</div></div>';
            }

            currentStartDate = itemStartDate;
            currentItems = [];
        }

        currentItems.push(item);
    }

    if (currentItems.length) {
        html += '<div class="verticalSection verticalDetailSection">';
        html += '<h2 class="sectionTitle padded-left">' + datetime.toLocaleDateString(currentStartDate, {
            weekday: 'long',
            month: 'long',
            day: 'numeric'
        }) + '</h2>';
        html += '<div is="emby-itemscontainer" class="vertical-list padded-left padded-right">' + listView.getListViewHtml({
            items: currentItems,
            enableUserDataButtons: false,
            showParentTitle: true,
            image: false,
            showProgramTime: true,
            mediaInfo: false,
            parentTitleWithTitle: true
        }) + '</div></div>';
    }

    page.querySelector('.programGuide').innerHTML = html;
}

function renderChannelGuide(page, apiClient, item) {
    if (item.Type === 'TvChannel') {
        page.querySelector('.programGuideSection').classList.remove('hide');
        apiClient.getLiveTvPrograms({
            ChannelIds: item.Id,
            UserId: apiClient.getCurrentUserId(),
            HasAired: false,
            SortBy: 'StartDate',
            EnableTotalRecordCount: false,
            EnableImages: false,
            ImageTypeLimit: 0,
            EnableUserData: false
        }).then(function (result) {
            renderProgramsForChannel(page, result);
        });
    }
}

function renderSeriesSchedule(page, item) {
    const apiClient = connectionManager.getApiClient(item.ServerId);
    apiClient.getLiveTvPrograms({
        UserId: apiClient.getCurrentUserId(),
        HasAired: false,
        SortBy: 'StartDate',
        EnableTotalRecordCount: false,
        EnableImages: false,
        ImageTypeLimit: 0,
        Limit: 50,
        EnableUserData: false,
        LibrarySeriesId: item.Id
    }).then(function (result) {
        if (result.Items.length) {
            page.querySelector('#seriesScheduleSection').classList.remove('hide');
        } else {
            page.querySelector('#seriesScheduleSection').classList.add('hide');
        }

        page.querySelector('#seriesScheduleList').innerHTML = listView.getListViewHtml({
            items: result.Items,
            enableUserDataButtons: false,
            showParentTitle: false,
            image: false,
            showProgramDateTime: true,
            mediaInfo: false,
            showTitle: true,
            moreButton: false,
            action: 'programdialog'
        });
        loading.hide();
    });
}

function inferContext(item) {
    if (item.Type === 'Movie' || item.Type === 'BoxSet') {
        return 'movies';
    }

    if (item.Type === 'Series' || item.Type === 'Season' || item.Type === 'Episode') {
        return 'tvshows';
    }

    if (item.Type === 'MusicArtist' || item.Type === 'MusicAlbum' || item.Type === 'Audio' || item.Type === 'AudioBook') {
        return 'music';
    }

    if (item.Type === 'Program') {
        return 'livetv';
    }

    return null;
}

function filterItemsByCollectionItemType(items, typeInfo) {
    return items.filter(function (item) {
        if (typeInfo.mediaType) {
            return item.MediaType == typeInfo.mediaType;
        }

        return item.Type == typeInfo.type;
    });
}

function canPlaySomeItemInCollection(items) {
    let i = 0;

    for (let length = items.length; i < length; i++) {
        if (playbackManager.canPlay(items[i])) {
            return true;
        }
    }

    return false;
}

function renderCollectionItems(page, parentItem, types, items) {
    page.querySelector('.collectionItems').classList.remove('hide');
    page.querySelector('.collectionItems').innerHTML = '';

    for (const type of types) {
        const typeItems = filterItemsByCollectionItemType(items, type);

        if (typeItems.length) {
            renderCollectionItemType(page, parentItem, type, typeItems);
        }
    }

    const otherType = {
        name: globalize.translate('HeaderOtherItems')
    };
    const otherTypeItems = items.filter(function (curr) {
        return !types.filter(function (t) {
            return filterItemsByCollectionItemType([curr], t).length > 0;
        }).length;
    });

    if (otherTypeItems.length) {
        renderCollectionItemType(page, parentItem, otherType, otherTypeItems);
    }

    if (!items.length) {
        renderCollectionItemType(page, parentItem, {
            name: globalize.translate('Items')
        }, items);
    }

    const containers = page.querySelectorAll('.collectionItemsContainer');

    const notifyRefreshNeeded = function () {
        renderChildren(page, parentItem);
    };

    for (const container of containers) {
        container.notifyRefreshNeeded = notifyRefreshNeeded;
    }

    // if nothing in the collection can be played hide play and shuffle buttons
    if (!canPlaySomeItemInCollection(items)) {
        hideAll(page, 'btnPlay', false);
        hideAll(page, 'btnShuffle', false);
    }

    // HACK: Call autoFocuser again because btnPlay may be hidden, but focused by reloadFromItem
    // FIXME: Sometimes focus does not move until all (?) sections are loaded
    import('autoFocuser').then(({ default: autoFocuser }) => {
        autoFocuser.autoFocus(page);
    });
}

function renderCollectionItemType(page, parentItem, type, items) {
    let html = '';
    html += '<div class="verticalSection">';
    html += '<div class="sectionTitleContainer sectionTitleContainer-cards padded-left">';
    html += '<h2 class="sectionTitle sectionTitle-cards">';
    html += '<span>' + type.name + '</span>';
    html += '</h2>';
    html += '</div>';
    html += '<div is="emby-itemscontainer" class="itemsContainer collectionItemsContainer vertical-wrap padded-left padded-right">';
    const shape = type.type == 'MusicAlbum' ? getSquareShape(false) : getPortraitShape(false);
    html += cardBuilder.getCardsHtml({
        items: items,
        shape: shape,
        showTitle: true,
        showYear: type.mediaType === 'Video' || type.type === 'Series',
        centerText: true,
        lazy: true,
        showDetailsMenu: true,
        overlayMoreButton: true,
        showAddToCollection: false,
        showRemoveFromCollection: true,
        collectionId: parentItem.Id
    });
    html += '</div>';
    html += '</div>';
    const collectionItems = page.querySelector('.collectionItems');
    collectionItems.insertAdjacentHTML('beforeend', html);
    imageLoader.lazyChildren(collectionItems);
}

function renderMusicVideos(page, item, user) {
    connectionManager.getApiClient(item.ServerId).getItems(user.Id, {
        SortBy: 'SortName',
        SortOrder: 'Ascending',
        IncludeItemTypes: 'MusicVideo',
        Recursive: true,
        Fields: 'PrimaryImageAspectRatio,BasicSyncInfo,CanDelete,MediaSourceCount',
        AlbumIds: item.Id
    }).then(function (result) {
        if (result.Items.length) {
            page.querySelector('#musicVideosCollapsible').classList.remove('hide');
            const musicVideosContent = page.querySelector('.musicVideosContent');
            musicVideosContent.innerHTML = getVideosHtml(result.Items);
            imageLoader.lazyChildren(musicVideosContent);
        } else {
            page.querySelector('#musicVideosCollapsible').classList.add('hide');
        }
    });
}

function renderAdditionalParts(page, item, user) {
    connectionManager.getApiClient(item.ServerId).getAdditionalVideoParts(user.Id, item.Id).then(function (result) {
        if (result.Items.length) {
            page.querySelector('#additionalPartsCollapsible').classList.remove('hide');
            const additionalPartsContent = page.querySelector('#additionalPartsContent');
            additionalPartsContent.innerHTML = getVideosHtml(result.Items);
            imageLoader.lazyChildren(additionalPartsContent);
        } else {
            page.querySelector('#additionalPartsCollapsible').classList.add('hide');
        }
    });
}

function renderScenes(page, item) {
    let chapters = item.Chapters || [];

    if (chapters.length && !chapters[0].ImageTag && (chapters = []), chapters.length) {
        page.querySelector('#scenesCollapsible').classList.remove('hide');
        const scenesContent = page.querySelector('#scenesContent');

        import('chaptercardbuilder').then(({ default: chaptercardbuilder }) => {
            chaptercardbuilder.buildChapterCards(item, chapters, {
                itemsContainer: scenesContent,
                backdropShape: 'overflowBackdrop',
                squareShape: 'overflowSquare',
                imageBlurhashes: item.ImageBlurHashes
            });
        });
    } else {
        page.querySelector('#scenesCollapsible').classList.add('hide');
    }
}

function getVideosHtml(items) {
    return cardBuilder.getCardsHtml({
        items: items,
        shape: 'autooverflow',
        showTitle: true,
        action: 'play',
        overlayText: false,
        centerText: true,
        showRuntime: true
    });
}

function renderSpecials(page, item, user) {
    connectionManager.getApiClient(item.ServerId).getSpecialFeatures(user.Id, item.Id).then(function (specials) {
        const specialsContent = page.querySelector('#specialsContent');
        specialsContent.innerHTML = getVideosHtml(specials);
        imageLoader.lazyChildren(specialsContent);
    });
}

function renderCast(page, item) {
    const people = (item.People || []).filter(function (p) {
        return p.Type === 'Actor';
    });

    if (!people.length) {
        return void page.querySelector('#castCollapsible').classList.add('hide');
    }

    page.querySelector('#castCollapsible').classList.remove('hide');
    const castContent = page.querySelector('#castContent');

    import('peoplecardbuilder').then(({ default: peoplecardbuilder }) => {
        peoplecardbuilder.buildPeopleCards(people, {
            itemsContainer: castContent,
            coverImage: true,
            serverId: item.ServerId,
            shape: 'overflowPortrait',
            imageBlurhashes: item.ImageBlurHashes
        });
    });
}

function itemDetailPage() {
    const self = this;
    self.setInitialCollapsibleState = setInitialCollapsibleState;
    self.renderDetails = renderDetails;
    self.renderCast = renderCast;
}

function bindAll(view, selector, eventName, fn) {
    const elems = view.querySelectorAll(selector);

    for (const elem of elems) {
        elem.addEventListener(eventName, fn);
    }
}

function onTrackSelectionsSubmit(e) {
    e.preventDefault();
    return false;
}

window.ItemDetailPage = new itemDetailPage();

export default function (view, params) {
    function reload(instance, page, params) {
        loading.show();

        const apiClient = params.serverId ? connectionManager.getApiClient(params.serverId) : ApiClient;

        Promise.all([getPromise(apiClient, params), apiClient.getCurrentUser()]).then(([item, user]) => {
            currentItem = item;
            reloadFromItem(instance, page, params, item, user);
        }).catch((error) => {
            console.error('failed to get item or current user: ', error);
        });
    }

    function splitVersions(instance, page, apiClient, params) {
        import('confirm').then(({ default: confirm }) => {
            confirm('Are you sure you wish to split the media sources into separate items?', 'Split Media Apart').then(function () {
                loading.show();
                apiClient.ajax({
                    type: 'DELETE',
                    url: apiClient.getUrl('Videos/' + params.id + '/AlternateSources')
                }).then(function () {
                    loading.hide();
                    reload(instance, page, params);
                });
            });
        });
    }

    function getPlayOptions(startPosition) {
        const audioStreamIndex = view.querySelector('.selectAudio').value || null;
        return {
            startPositionTicks: startPosition,
            mediaSourceId: view.querySelector('.selectSource').value,
            audioStreamIndex: audioStreamIndex,
            subtitleStreamIndex: view.querySelector('.selectSubtitles').value
        };
    }

    function playItem(item, startPosition) {
        const playOptions = getPlayOptions(startPosition);
        playOptions.items = [item];
        playbackManager.play(playOptions);
    }

    function playTrailer() {
        playbackManager.playTrailers(currentItem);
    }

    function playCurrentItem(button, mode) {
        const item = currentItem;

        if (item.Type === 'Program') {
            const apiClient = connectionManager.getApiClient(item.ServerId);
            return void apiClient.getLiveTvChannel(item.ChannelId, apiClient.getCurrentUserId()).then(function (channel) {
                playbackManager.play({
                    items: [channel]
                });
            });
        }

        playItem(item, item.UserData && mode === 'resume' ? item.UserData.PlaybackPositionTicks : 0);
    }

    function onPlayClick() {
        playCurrentItem(this, this.getAttribute('data-mode'));
    }

    function onPosterClick(e) {
        itemShortcuts.onClick.call(view.querySelector('.detailImageContainer'), e);
    }

    function onInstantMixClick() {
        playbackManager.instantMix(currentItem);
    }

    function onShuffleClick() {
        playbackManager.shuffle(currentItem);
    }

    function onCancelSeriesTimerClick() {
        import('recordingHelper').then(({ default: recordingHelper }) => {
            recordingHelper.cancelSeriesTimerWithConfirmation(currentItem.Id, currentItem.ServerId).then(function () {
                Dashboard.navigate('livetv.html');
            });
        });
    }

    function onCancelTimerClick() {
        import('recordingHelper').then(({ default: recordingHelper }) => {
            recordingHelper.cancelTimer(connectionManager.getApiClient(currentItem.ServerId), currentItem.TimerId).then(function () {
                reload(self, view, params);
            });
        });
    }

    function onPlayTrailerClick() {
        playTrailer();
    }

    function onDownloadClick() {
        import('fileDownloader').then(({ default: fileDownloader }) => {
            const downloadHref = apiClient.getItemDownloadUrl(currentItem.Id);
            fileDownloader.download([{
                url: downloadHref,
                itemId: currentItem.Id,
                serverId: currentItem.serverId
            }]);
        });
    }

    function onMoreCommandsClick() {
        const button = this;
        let selectedItem = view.querySelector('.selectSource').value || currentItem.Id;

        apiClient.getItem(apiClient.getCurrentUserId(), selectedItem).then(function (item) {
            selectedItem = item;

            apiClient.getCurrentUser().then(function (user) {
                itemContextMenu.show(getContextMenuOptions(selectedItem, user, button)).then(function (result) {
                    if (result.deleted) {
                        appRouter.goHome();
                    } else if (result.updated) {
                        reload(self, view, params);
                    }
                });
            });
        });
    }

    function onPlayerChange() {
        renderTrackSelections(view, self, currentItem);
        setTrailerButtonVisibility(view, currentItem);
    }

    function onWebSocketMessage(e, data) {
        const msg = data;

        if (msg.MessageType === 'UserDataChanged' && currentItem && msg.Data.UserId == apiClient.getCurrentUserId()) {
            const key = currentItem.UserData.Key;
            const userData = msg.Data.UserDataList.filter(function (u) {
                return u.Key == key;
            })[0];

            if (userData) {
                currentItem.UserData = userData;
                reloadPlayButtons(view, currentItem);
                refreshImage(view, currentItem);
            }
        }
    }

    let currentItem;
    const self = this;
    const apiClient = params.serverId ? connectionManager.getApiClient(params.serverId) : ApiClient;

    const btnResume = view.querySelector('.mainDetailButtons .btnResume');
    const btnPlay = view.querySelector('.mainDetailButtons .btnPlay');
    if (layoutManager.tv && !btnResume.classList.contains('hide')) {
        btnResume.classList.add('fab');
        btnResume.classList.add('detailFloatingButton');
    } else if (layoutManager.tv && btnResume.classList.contains('hide')) {
        btnPlay.classList.add('fab');
        btnPlay.classList.add('detailFloatingButton');
    }

    view.querySelectorAll('.btnPlay');
    bindAll(view, '.btnPlay', 'click', onPlayClick);
    bindAll(view, '.btnResume', 'click', onPlayClick);
    bindAll(view, '.btnInstantMix', 'click', onInstantMixClick);
    bindAll(view, '.btnShuffle', 'click', onShuffleClick);
    bindAll(view, '.btnPlayTrailer', 'click', onPlayTrailerClick);
    bindAll(view, '.btnCancelSeriesTimer', 'click', onCancelSeriesTimerClick);
    bindAll(view, '.btnCancelTimer', 'click', onCancelTimerClick);
    bindAll(view, '.btnDownload', 'click', onDownloadClick);
    view.querySelector('.detailImageContainer').addEventListener('click', onPosterClick);
    view.querySelector('.trackSelections').addEventListener('submit', onTrackSelectionsSubmit);
    view.querySelector('.btnSplitVersions').addEventListener('click', function () {
        splitVersions(self, view, apiClient, params);
    });
    bindAll(view, '.btnMoreCommands', 'click', onMoreCommandsClick);
    view.querySelector('.selectSource').addEventListener('change', function () {
        renderVideoSelections(view, self._currentPlaybackMediaSources);
        renderAudioSelections(view, self._currentPlaybackMediaSources);
        renderSubtitleSelections(view, self._currentPlaybackMediaSources);
    });
    view.addEventListener('viewshow', function (e) {
        const page = this;

        libraryMenu.setTransparentMenu(true);

        if (e.detail.isRestored) {
            if (currentItem) {
                Emby.Page.setTitle('');
                renderTrackSelections(page, self, currentItem, true);
            }
        } else {
            reload(self, page, params);
        }

        events.on(apiClient, 'message', onWebSocketMessage);
        events.on(playbackManager, 'playerchange', onPlayerChange);
    });
    view.addEventListener('viewbeforehide', function () {
        events.off(apiClient, 'message', onWebSocketMessage);
        events.off(playbackManager, 'playerchange', onPlayerChange);
        libraryMenu.setTransparentMenu(false);
    });
    view.addEventListener('viewdestroy', function () {
        currentItem = null;
        self._currentPlaybackMediaSources = null;
        self.currentRecordingFields = null;
    });
}<|MERGE_RESOLUTION|>--- conflicted
+++ resolved
@@ -206,7 +206,7 @@
     });
 
     const select = page.querySelector('.selectVideo');
-    select.setLabel(globalize.translate('LabelVideo'));
+    select.setLabel(globalize.translate('Video'));
     const selectedId = tracks.length ? tracks[0].Index : -1;
     select.innerHTML = tracks.map(function (v) {
         const selected = v.Index === selectedId ? ' selected' : '';
@@ -217,19 +217,9 @@
             titleParts.push(resolutionText);
         }
 
-<<<<<<< HEAD
-        const select = page.querySelector('.selectVideo');
-        select.setLabel(globalize.translate('Video'));
-        const selectedId = tracks.length ? tracks[0].Index : -1;
-        select.innerHTML = tracks.map(function (v) {
-            const selected = v.Index === selectedId ? ' selected' : '';
-            const titleParts = [];
-            const resolutionText = mediaInfo.getResolutionText(v);
-=======
         if (v.Codec) {
             titleParts.push(v.Codec.toUpperCase());
         }
->>>>>>> 4d04d541
 
         return '<option value="' + v.Index + '" ' + selected + '>' + (v.DisplayTitle || titleParts.join(' ')) + '</option>';
     }).join('');
