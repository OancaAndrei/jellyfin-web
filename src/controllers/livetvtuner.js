--- conflicted
+++ resolved
@@ -81,15 +81,8 @@
         info.Type = 'm3u';
     }
 
-<<<<<<< HEAD
-    loading = loading.default || loading;
-
-    function isM3uVariant(type) {
-        return ['nextpvr'].indexOf(type || '') !== -1;
-=======
     if (getParameterByName('id')) {
         info.Id = getParameterByName('id');
->>>>>>> b1e11688
     }
 
     ApiClient.ajax({
