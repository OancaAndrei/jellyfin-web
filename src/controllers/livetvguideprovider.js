import events from 'events';
import loading from 'loading';
import globalize from 'globalize';

function onListingsSubmitted() {
    Dashboard.navigate('livetvstatus.html');
}

function init(page, type, providerId) {
    const url = 'components/tvproviders/' + type + '.js';

<<<<<<< HEAD
    function init(page, type, providerId) {
        var url = 'components/tvproviders/' + type + '.js';

        require([url], function (factory) {
            var instance = new factory.default(page, providerId, {});
            events.on(instance, 'submitted', onListingsSubmitted);
            instance.init();
        });
    }

    function loadTemplate(page, type, providerId) {
        require(['text!./components/tvproviders/' + type + '.template.html'], function (html) {
            page.querySelector('.providerTemplate').innerHTML = globalize.translateHtml(html);
            init(page, type, providerId);
        });
    }
=======
    import(url).then(({default: factory}) => {
        const instance = new factory(page, providerId, {});
        events.on(instance, 'submitted', onListingsSubmitted);
        instance.init();
    });
}
>>>>>>> 3bafe0d6

function loadTemplate(page, type, providerId) {
    import('text!./../components/tvproviders/' + type + '.template.html').then(({default: html}) => {
        page.querySelector('.providerTemplate').innerHTML = globalize.translateHtml(html);
        init(page, type, providerId);
    });
}

pageIdOn('pageshow', 'liveTvGuideProviderPage', function () {
    loading.show();
    const providerId = getParameterByName('id');
    loadTemplate(this, getParameterByName('type'), providerId);
});<|MERGE_RESOLUTION|>--- conflicted
+++ resolved
@@ -9,31 +9,12 @@
 function init(page, type, providerId) {
     const url = 'components/tvproviders/' + type + '.js';
 
-<<<<<<< HEAD
-    function init(page, type, providerId) {
-        var url = 'components/tvproviders/' + type + '.js';
-
-        require([url], function (factory) {
-            var instance = new factory.default(page, providerId, {});
-            events.on(instance, 'submitted', onListingsSubmitted);
-            instance.init();
-        });
-    }
-
-    function loadTemplate(page, type, providerId) {
-        require(['text!./components/tvproviders/' + type + '.template.html'], function (html) {
-            page.querySelector('.providerTemplate').innerHTML = globalize.translateHtml(html);
-            init(page, type, providerId);
-        });
-    }
-=======
     import(url).then(({default: factory}) => {
         const instance = new factory(page, providerId, {});
         events.on(instance, 'submitted', onListingsSubmitted);
         instance.init();
     });
 }
->>>>>>> 3bafe0d6
 
 function loadTemplate(page, type, providerId) {
     import('text!./../components/tvproviders/' + type + '.template.html').then(({default: html}) => {
