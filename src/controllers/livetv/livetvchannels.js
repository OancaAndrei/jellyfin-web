define(['cardBuilder', 'imageLoader', 'libraryBrowser', 'loading', 'events', 'userSettings', 'emby-itemscontainer'], function (cardBuilder, imageLoader, libraryBrowser, loading, events, userSettings) {
    'use strict';

<<<<<<< HEAD
    loading = loading.default || loading;
=======
    libraryBrowser = libraryBrowser.default || libraryBrowser;
>>>>>>> 9e9a6ecf

    return function (view, params, tabContent) {
        function getPageData() {
            if (!pageData) {
                pageData = {
                    query: {
                        StartIndex: 0,
                        Fields: 'PrimaryImageAspectRatio'
                    }
                };
            }

            if (userSettings.libraryPageSize() > 0) {
                pageData.query['Limit'] = userSettings.libraryPageSize();
            }

            return pageData;
        }

        function getQuery() {
            return getPageData().query;
        }

        function getChannelsHtml(channels) {
            return cardBuilder.getCardsHtml({
                items: channels,
                shape: 'square',
                showTitle: true,
                lazy: true,
                cardLayout: true,
                showDetailsMenu: true,
                showCurrentProgram: true,
                showCurrentProgramTime: true
            });
        }

        function renderChannels(context, result) {
            function onNextPageClick() {
                if (isLoading) {
                    return;
                }

                if (userSettings.libraryPageSize() > 0) {
                    query.StartIndex += query.Limit;
                }
                reloadItems(context);
            }

            function onPreviousPageClick() {
                if (isLoading) {
                    return;
                }

                if (userSettings.libraryPageSize() > 0) {
                    query.StartIndex = Math.max(0, query.StartIndex - query.Limit);
                }
                reloadItems(context);
            }

            var query = getQuery();
            context.querySelector('.paging').innerHTML = libraryBrowser.getQueryPagingHtml({
                startIndex: query.StartIndex,
                limit: query.Limit,
                totalRecordCount: result.TotalRecordCount,
                showLimit: false,
                updatePageSizeSetting: false,
                filterButton: false
            });
            var html = getChannelsHtml(result.Items);
            var elem = context.querySelector('#items');
            elem.innerHTML = html;
            imageLoader.lazyChildren(elem);
            var i;
            var length;
            var elems;

            for (elems = context.querySelectorAll('.btnNextPage'), i = 0, length = elems.length; i < length; i++) {
                elems[i].addEventListener('click', onNextPageClick);
            }

            for (elems = context.querySelectorAll('.btnPreviousPage'), i = 0, length = elems.length; i < length; i++) {
                elems[i].addEventListener('click', onPreviousPageClick);
            }
        }

        function showFilterMenu(context) {
            require(['components/filterdialog/filterdialog'], function ({default: filterDialogFactory}) {
                var filterDialog = new filterDialogFactory({
                    query: getQuery(),
                    mode: 'livetvchannels',
                    serverId: ApiClient.serverId()
                });
                events.on(filterDialog, 'filterchange', function () {
                    reloadItems(context);
                });
                filterDialog.show();
            });
        }

        function reloadItems(context, save) {
            loading.show();
            isLoading = true;
            var query = getQuery();
            var apiClient = ApiClient;
            query.UserId = apiClient.getCurrentUserId();
            apiClient.getLiveTvChannels(query).then(function (result) {
                renderChannels(context, result);
                loading.hide();
                isLoading = false;

                require(['autoFocuser'], function (autoFocuser) {
                    autoFocuser.autoFocus(view);
                });
            });
        }

        var pageData;
        var self = this;
        var isLoading = false;
        tabContent.querySelector('.btnFilter').addEventListener('click', function () {
            showFilterMenu(tabContent);
        });

        self.renderTab = function () {
            reloadItems(tabContent);
        };
    };
});<|MERGE_RESOLUTION|>--- conflicted
+++ resolved
@@ -1,11 +1,8 @@
 define(['cardBuilder', 'imageLoader', 'libraryBrowser', 'loading', 'events', 'userSettings', 'emby-itemscontainer'], function (cardBuilder, imageLoader, libraryBrowser, loading, events, userSettings) {
     'use strict';
 
-<<<<<<< HEAD
     loading = loading.default || loading;
-=======
     libraryBrowser = libraryBrowser.default || libraryBrowser;
->>>>>>> 9e9a6ecf
 
     return function (view, params, tabContent) {
         function getPageData() {
