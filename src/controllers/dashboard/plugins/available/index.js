--- conflicted
+++ resolved
@@ -1,22 +1,3 @@
-<<<<<<< HEAD
-define(['loading', 'libraryMenu', 'globalize', 'cardStyle', 'emby-button', 'emby-checkbox', 'emby-select'], function (loading, libraryMenu, globalize) {
-    'use strict';
-
-    libraryMenu = libraryMenu.default || libraryMenu;
-    loading = loading.default || loading;
-
-    function reloadList(page) {
-        loading.show();
-        var promise1 = ApiClient.getAvailablePlugins();
-        var promise2 = ApiClient.getInstalledPlugins();
-        Promise.all([promise1, promise2]).then(function (responses) {
-            populateList({
-                catalogElement: page.querySelector('#pluginTiles'),
-                noItemsElement: page.querySelector('#noPlugins'),
-                availablePlugins: responses[0],
-                installedPlugins: responses[1]
-            });
-=======
 import loading from 'loading';
 import libraryMenu from 'libraryMenu';
 import globalize from 'globalize';
@@ -35,7 +16,6 @@
             noItemsElement: page.querySelector('#noPlugins'),
             availablePlugins: responses[0],
             installedPlugins: responses[1]
->>>>>>> 4ffded95
         });
     });
 }
