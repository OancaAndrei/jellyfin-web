import loading from 'loading';
import globalize from 'globalize';
import 'emby-checkbox';
import 'emby-select';

/* eslint-disable indent */

    function onSubmit(e) {
        const form = this;
        const localAddress = form.querySelector('#txtLocalAddress').value;
        const enableUpnp = form.querySelector('#chkEnableUpnp').checked;
        confirmSelections(localAddress, enableUpnp, function () {
            const validationResult = getValidationAlert(form);

            if (validationResult) {
                showAlertText(validationResult);
                return;
            }

            validateHttps(form).then(function () {
                loading.show();
                ApiClient.getNamedConfiguration('network').then(function (config) {
                    config.LocalNetworkSubnets = form.querySelector('#txtLanNetworks').value.split(',').map(function (s) {
                        return s.trim();
                    }).filter(function (s) {
                        return s.length > 0;
                    });
                    config.RemoteIPFilter = form.querySelector('#txtExternalAddressFilter').value.split(',').map(function (s) {
                        return s.trim();
                    }).filter(function (s) {
                        return s.length > 0;
                    });
                    config.KnownProxies = form.querySelector('#txtKnownProxies').value.split(',').map(function (s) {
                        return s.trim();
                    }).filter(function (s) {
                        return s.length > 0;
                    });
<<<<<<< HEAD
                    config.LocalNetworkAddresses = form.querySelector('#txtLocalAddress').value.split(',').map(function (s) {
                        return s.trim();
                    }).filter(function (s) {
                        return s.length > 0;
                    });

                    config.PublishedServerUriBySubnet = form.querySelector('#txtPublishedServer').value.split(',').map(function (s) {
                        return s.trim();
                    }).filter(function (s) {
                        return s.length > 0;
                    });

=======
>>>>>>> 470ae8f5
                    config.IsRemoteIPFilterBlacklist = form.querySelector('#selectExternalAddressFilterMode').value === 'blacklist';
                    config.PublicPort = form.querySelector('#txtPublicPort').value;
                    config.PublicHttpsPort = form.querySelector('#txtPublicHttpsPort').value;
                    config.HttpServerPortNumber = form.querySelector('#txtPortNumber').value;
                    config.HttpsPortNumber = form.querySelector('#txtHttpsPort').value;
                    config.EnableHttps = form.querySelector('#chkEnableHttps').checked;
                    config.RequireHttps = form.querySelector('#chkRequireHttps').checked;
                    config.EnableUPnP = enableUpnp;
                    config.BaseUrl = form.querySelector('#txtBaseUrl').value;
                    config.EnableRemoteAccess = form.querySelector('#chkRemoteAccess').checked;
                    config.CertificatePath = form.querySelector('#txtCertificatePath').value || null;
                    config.CertificatePassword = form.querySelector('#txtCertPassword').value || null;
                    
                    config.UPnPCreateHttpPortMap = form.querySelector('#chkCreateHttpPortMap').checked;
                    config.AutoDiscovery = form.querySelector('#chkAutodiscovery').checked;
                    config.AutoDiscoveryTracing = form.querySelector('#chkAutodiscoveryTracing').checked;
                    config.EnableIP6 = form.querySelector('#chkEnableIP6').checked;
                    config.EnableIP4 = form.querySelector('#chkEnableIP4').checked;
                    config.UPnPCreateHttpPortMap = form.querySelector('#chkCreateHttpPortMap').checked;
                    config.UDPPortRange = form.querySelector('#txtUDPPortRange').value || null;
                    config.HDHomerunPortRange = form.querySelector('#txtHDHomerunPortRange').checked || null;
                    config.EnableSSDPTracing = form.querySelector('#chkEnableSSDPTracing').checked;
                    config.SSDPTracingFilter = form.querySelector('#txtSSDPTracingFilter').value || null;
                    ApiClient.updateNamedConfiguration('network', config).then(Dashboard.processServerConfigurationUpdateResult, Dashboard.processErrorResponse);
                });
            });
        });
        e.preventDefault();
    }

    function triggerChange(select) {
        const evt = document.createEvent('HTMLEvents');
        evt.initEvent('change', false, true);
        select.dispatchEvent(evt);
    }

    function getValidationAlert(form) {
        if (form.querySelector('#txtPublicPort').value === form.querySelector('#txtPublicHttpsPort').value) {
            return 'The public http and https ports must be different.';
        }

        if (form.querySelector('#txtPortNumber').value === form.querySelector('#txtHttpsPort').value) {
            return 'The http and https ports must be different.';
        }

        return null;
    }

    function validateHttps(form) {
        const certPath = form.querySelector('#txtCertificatePath').value || null;
        const httpsEnabled = form.querySelector('#chkEnableHttps').checked;

        if (httpsEnabled && !certPath) {
            return showAlertText({
                title: globalize.translate('TitleHostingSettings'),
                text: globalize.translate('HttpsRequiresCert')
            }).then(Promise.reject);
        }

        return Promise.resolve();
    }

    function showAlertText(options) {
        return new Promise(function (resolve, reject) {
            import('alert').then(({default: alert}) => {
                alert(options).then(resolve, reject);
            });
        });
    }

    function confirmSelections(localAddress, enableUpnp, callback) {
        if (localAddress || !enableUpnp) {
            showAlertText({
                title: globalize.translate('TitleHostingSettings'),
                text: globalize.translate('SettingsWarning')
            }).then(callback);
        } else {
            callback();
        }
    }

    export default function (view, params) {
        function loadPage(page, config) {
            page.querySelector('#txtPortNumber').value = config.HttpServerPortNumber;
            page.querySelector('#txtPublicPort').value = config.PublicPort;
            page.querySelector('#txtPublicHttpsPort').value = config.PublicHttpsPort;
            page.querySelector('#txtLocalAddress').value = config.LocalNetworkAddresses[0] || '';
            page.querySelector('#txtLanNetworks').value = (config.LocalNetworkSubnets || []).join(', ');
            page.querySelector('#txtKnownProxies').value = (config.KnownProxies || []).join(', ');
            page.querySelector('#txtExternalAddressFilter').value = (config.RemoteIPFilter || []).join(', ');
            page.querySelector('#selectExternalAddressFilterMode').value = config.IsRemoteIPFilterBlacklist ? 'blacklist' : 'whitelist';
            page.querySelector('#chkRemoteAccess').checked = config.EnableRemoteAccess == null || config.EnableRemoteAccess;
            page.querySelector('#txtHttpsPort').value = config.HttpsPortNumber;
            page.querySelector('#chkEnableHttps').checked = config.EnableHttps;
            page.querySelector('#chkRequireHttps').checked = config.RequireHttps;
            page.querySelector('#txtBaseUrl').value = config.BaseUrl || '';
            const txtCertificatePath = page.querySelector('#txtCertificatePath');
            txtCertificatePath.value = config.CertificatePath || '';
            page.querySelector('#txtCertPassword').value = config.CertificatePassword || '';
            page.querySelector('#chkEnableUpnp').checked = config.EnableUPnP;
            triggerChange(page.querySelector('#chkRemoteAccess'));
            form.querySelector('#chkCreateHttpPortMap').checked = config.UPnPCreateHttpPortMap;
            form.querySelector('#chkAutodiscovery').checked = config.AutoDiscovery;
            form.querySelector('#chkAutodiscoveryTracing').checked = config.AutoDiscoveryTracing;
            form.querySelector('#chkEnableIP6').checked = config.EnableIP6;
            form.querySelector('#chkEnableIP4').checked = config.EnableIP4;
            form.querySelector('#chkCreateHttpPortMap').checked = config.UPnPCreateHttpPortMap;
            form.querySelector('#txtUDPPortRange').value = config.UDPPortRange;
            form.querySelector('#txtHDHomerunPortRange').checked = config.HDHomerunPortRange;
            form.querySelector('#chkEnableSSDPTracing').checked = config.EnableSSDPTracing;
            form.querySelector('#txtSSDPTracingFilter').value = config.SSDPTracingFilter;

            loading.hide();
        }

        view.querySelector('#chkRemoteAccess').addEventListener('change', function () {
            if (this.checked) {
                view.querySelector('.fldExternalAddressFilter').classList.remove('hide');
                view.querySelector('.fldExternalAddressFilterMode').classList.remove('hide');
                view.querySelector('.fldPublicPort').classList.remove('hide');
                view.querySelector('.fldPublicHttpsPort').classList.remove('hide');
                view.querySelector('.fldEnableUpnp').classList.remove('hide');
            } else {
                view.querySelector('.fldExternalAddressFilter').classList.add('hide');
                view.querySelector('.fldExternalAddressFilterMode').classList.add('hide');
                view.querySelector('.fldPublicPort').classList.add('hide');
                view.querySelector('.fldPublicHttpsPort').classList.add('hide');
                view.querySelector('.fldEnableUpnp').classList.add('hide');
            }
        });
        view.querySelector('#btnSelectCertPath').addEventListener('click', function () {
            import('directorybrowser').then(({default: directoryBrowser}) => {
                const picker = new directoryBrowser();
                picker.show({
                    includeFiles: true,
                    includeDirectories: true,
                    callback: function (path) {
                        if (path) {
                            view.querySelector('#txtCertificatePath').value = path;
                        }

                        picker.close();
                    },
                    header: globalize.translate('HeaderSelectCertificatePath')
                });
            });
        });
        view.querySelector('.dashboardHostingForm').addEventListener('submit', onSubmit);
        view.addEventListener('viewshow', function (e) {
            loading.show();
            ApiClient.getNamedConfiguration('network').then(function (config) {
                loadPage(view, config);
            });
        });
    }

/* eslint-enable indent */<|MERGE_RESOLUTION|>--- conflicted
+++ resolved
@@ -19,7 +19,7 @@
 
             validateHttps(form).then(function () {
                 loading.show();
-                ApiClient.getNamedConfiguration('network').then(function (config) {
+                ApiClient.getServerConfiguration().then(function (config) {
                     config.LocalNetworkSubnets = form.querySelector('#txtLanNetworks').value.split(',').map(function (s) {
                         return s.trim();
                     }).filter(function (s) {
@@ -35,21 +35,6 @@
                     }).filter(function (s) {
                         return s.length > 0;
                     });
-<<<<<<< HEAD
-                    config.LocalNetworkAddresses = form.querySelector('#txtLocalAddress').value.split(',').map(function (s) {
-                        return s.trim();
-                    }).filter(function (s) {
-                        return s.length > 0;
-                    });
-
-                    config.PublishedServerUriBySubnet = form.querySelector('#txtPublishedServer').value.split(',').map(function (s) {
-                        return s.trim();
-                    }).filter(function (s) {
-                        return s.length > 0;
-                    });
-
-=======
->>>>>>> 470ae8f5
                     config.IsRemoteIPFilterBlacklist = form.querySelector('#selectExternalAddressFilterMode').value === 'blacklist';
                     config.PublicPort = form.querySelector('#txtPublicPort').value;
                     config.PublicHttpsPort = form.querySelector('#txtPublicHttpsPort').value;
@@ -62,18 +47,8 @@
                     config.EnableRemoteAccess = form.querySelector('#chkRemoteAccess').checked;
                     config.CertificatePath = form.querySelector('#txtCertificatePath').value || null;
                     config.CertificatePassword = form.querySelector('#txtCertPassword').value || null;
-                    
-                    config.UPnPCreateHttpPortMap = form.querySelector('#chkCreateHttpPortMap').checked;
-                    config.AutoDiscovery = form.querySelector('#chkAutodiscovery').checked;
-                    config.AutoDiscoveryTracing = form.querySelector('#chkAutodiscoveryTracing').checked;
-                    config.EnableIP6 = form.querySelector('#chkEnableIP6').checked;
-                    config.EnableIP4 = form.querySelector('#chkEnableIP4').checked;
-                    config.UPnPCreateHttpPortMap = form.querySelector('#chkCreateHttpPortMap').checked;
-                    config.UDPPortRange = form.querySelector('#txtUDPPortRange').value || null;
-                    config.HDHomerunPortRange = form.querySelector('#txtHDHomerunPortRange').checked || null;
-                    config.EnableSSDPTracing = form.querySelector('#chkEnableSSDPTracing').checked;
-                    config.SSDPTracingFilter = form.querySelector('#txtSSDPTracingFilter').value || null;
-                    ApiClient.updateNamedConfiguration('network', config).then(Dashboard.processServerConfigurationUpdateResult, Dashboard.processErrorResponse);
+                    config.LocalNetworkAddresses = localAddress ? [localAddress] : [];
+                    ApiClient.updateServerConfiguration(config).then(Dashboard.processServerConfigurationUpdateResult, Dashboard.processErrorResponse);
                 });
             });
         });
@@ -151,17 +126,6 @@
             page.querySelector('#txtCertPassword').value = config.CertificatePassword || '';
             page.querySelector('#chkEnableUpnp').checked = config.EnableUPnP;
             triggerChange(page.querySelector('#chkRemoteAccess'));
-            form.querySelector('#chkCreateHttpPortMap').checked = config.UPnPCreateHttpPortMap;
-            form.querySelector('#chkAutodiscovery').checked = config.AutoDiscovery;
-            form.querySelector('#chkAutodiscoveryTracing').checked = config.AutoDiscoveryTracing;
-            form.querySelector('#chkEnableIP6').checked = config.EnableIP6;
-            form.querySelector('#chkEnableIP4').checked = config.EnableIP4;
-            form.querySelector('#chkCreateHttpPortMap').checked = config.UPnPCreateHttpPortMap;
-            form.querySelector('#txtUDPPortRange').value = config.UDPPortRange;
-            form.querySelector('#txtHDHomerunPortRange').checked = config.HDHomerunPortRange;
-            form.querySelector('#chkEnableSSDPTracing').checked = config.EnableSSDPTracing;
-            form.querySelector('#txtSSDPTracingFilter').value = config.SSDPTracingFilter;
-
             loading.hide();
         }
 
@@ -200,7 +164,7 @@
         view.querySelector('.dashboardHostingForm').addEventListener('submit', onSubmit);
         view.addEventListener('viewshow', function (e) {
             loading.show();
-            ApiClient.getNamedConfiguration('network').then(function (config) {
+            ApiClient.getServerConfiguration().then(function (config) {
                 loadPage(view, config);
             });
         });
