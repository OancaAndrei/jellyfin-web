import $ from 'jQuery';
import appHost from 'apphost';
import taskButton from 'scripts/taskbutton';
import loading from 'loading';
import libraryMenu from 'libraryMenu';
import globalize from 'globalize';
import dom from 'dom';
import indicators from 'indicators';
import imageHelper from 'scripts/imagehelper';
import 'cardStyle';
import 'emby-itemrefreshindicator';

/* eslint-disable indent */

    function addVirtualFolder(page) {
        import('medialibrarycreator').then(({default: medialibrarycreator}) => {
            new medialibrarycreator({
                collectionTypeOptions: getCollectionTypeOptions().filter(function (f) {
                    return !f.hidden;
                }),
                refresh: shouldRefreshLibraryAfterChanges(page)
            }).then(function (hasChanges) {
                if (hasChanges) {
                    reloadLibrary(page);
                }
            });
        });
    }

    function editVirtualFolder(page, virtualFolder) {
        import('medialibraryeditor').then(({default: medialibraryeditor}) => {
            new medialibraryeditor({
                refresh: shouldRefreshLibraryAfterChanges(page),
                library: virtualFolder
            }).then(function (hasChanges) {
                if (hasChanges) {
                    reloadLibrary(page);
                }
            });
        });
    }

    function deleteVirtualFolder(page, virtualFolder) {
        let msg = globalize.translate('MessageAreYouSureYouWishToRemoveMediaFolder');

        if (virtualFolder.Locations.length) {
            msg += '<br/><br/>' + globalize.translate('MessageTheFollowingLocationWillBeRemovedFromLibrary') + '<br/><br/>';
            msg += virtualFolder.Locations.join('<br/>');
        }

        import('confirm').then(({default: confirm}) => {
            confirm({
                text: msg,
                title: globalize.translate('HeaderRemoveMediaFolder'),
                confirmText: globalize.translate('Delete'),
                primary: 'delete'
            }).then(function () {
                const refreshAfterChange = shouldRefreshLibraryAfterChanges(page);
                ApiClient.removeVirtualFolder(virtualFolder.Name, refreshAfterChange).then(function () {
                    reloadLibrary(page);
                });
            });
        });
    }

    function refreshVirtualFolder(page, virtualFolder) {
        import('refreshDialog').then(({default: refreshDialog}) => {
            new refreshDialog({
                itemIds: [virtualFolder.ItemId],
                serverId: ApiClient.serverId(),
                mode: 'scan'
            }).show();
        });
    }

    function renameVirtualFolder(page, virtualFolder) {
        import('prompt').then(({default: prompt}) => {
            prompt({
                label: globalize.translate('LabelNewName'),
                confirmText: globalize.translate('ButtonRename')
            }).then(function (newName) {
                if (newName && newName != virtualFolder.Name) {
                    const refreshAfterChange = shouldRefreshLibraryAfterChanges(page);
                    ApiClient.renameVirtualFolder(virtualFolder.Name, newName, refreshAfterChange).then(function () {
                        reloadLibrary(page);
                    });
                }
            });
        });
    }

    function showCardMenu(page, elem, virtualFolders) {
        const card = dom.parentWithClass(elem, 'card');
        const index = parseInt(card.getAttribute('data-index'));
        const virtualFolder = virtualFolders[index];
        const menuItems = [];
        menuItems.push({
            name: globalize.translate('ButtonEditImages'),
            id: 'editimages',
            icon: 'photo'
        });
        menuItems.push({
            name: globalize.translate('ManageLibrary'),
            id: 'edit',
            icon: 'folder_open'
        });
        menuItems.push({
            name: globalize.translate('ButtonRemove'),
            id: 'delete',
            icon: 'delete'
        });
        menuItems.push({
            name: globalize.translate('ButtonRename'),
            id: 'rename',
            icon: 'mode_edit'
        });
        menuItems.push({
            name: globalize.translate('ScanLibrary'),
            id: 'refresh',
            icon: 'refresh'
        });

        import('actionsheet').then(({default: actionsheet}) => {
            actionsheet.show({
                items: menuItems,
                positionTo: elem,
                callback: function (resultId) {
                    switch (resultId) {
                        case 'edit':
                            editVirtualFolder(page, virtualFolder);
                            break;

                        case 'editimages':
                            editImages(page, virtualFolder);
                            break;

                        case 'rename':
                            renameVirtualFolder(page, virtualFolder);
                            break;

                        case 'delete':
                            deleteVirtualFolder(page, virtualFolder);
                            break;

                        case 'refresh':
                            refreshVirtualFolder(page, virtualFolder);
                    }
                }
            });
        });
    }

    function reloadLibrary(page) {
        loading.show();
        ApiClient.getVirtualFolders().then(function (result) {
            reloadVirtualFolders(page, result);
        });
    }

    function shouldRefreshLibraryAfterChanges(page) {
        return 'mediaLibraryPage' === page.id;
    }

    function reloadVirtualFolders(page, virtualFolders) {
        let html = '';
        virtualFolders.push({
            Name: globalize.translate('ButtonAddMediaLibrary'),
            icon: 'add_circle',
            Locations: [],
            showType: false,
            showLocations: false,
            showMenu: false,
            showNameWithIcon: true
        });

        for (let i = 0; i < virtualFolders.length; i++) {
            const virtualFolder = virtualFolders[i];
            html += getVirtualFolderHtml(page, virtualFolder, i);
        }

        const divVirtualFolders = page.querySelector('#divVirtualFolders');
        divVirtualFolders.innerHTML = html;
        divVirtualFolders.classList.add('itemsContainer');
        divVirtualFolders.classList.add('vertical-wrap');
        $('.btnCardMenu', divVirtualFolders).on('click', function () {
            showCardMenu(page, this, virtualFolders);
        });
        divVirtualFolders.querySelector('.addLibrary').addEventListener('click', function () {
            addVirtualFolder(page);
        });
        $('.editLibrary', divVirtualFolders).on('click', function () {
            const card = $(this).parents('.card')[0];
            const index = parseInt(card.getAttribute('data-index'));
            const virtualFolder = virtualFolders[index];

            if (virtualFolder.ItemId) {
                editVirtualFolder(page, virtualFolder);
            }
        });
        loading.hide();
    }

    function editImages(page, virtualFolder) {
        import('imageEditor').then(({default: imageEditor}) => {
            imageEditor.show({
                itemId: virtualFolder.ItemId,
                serverId: ApiClient.serverId()
            }).then(function () {
                reloadLibrary(page);
            });
        });
    }

    function getLink(text, url) {
        return globalize.translate(text, '<a is="emby-linkbutton" class="button-link" href="' + url + '" target="_blank" data-autohide="true">', '</a>');
    }

    function getCollectionTypeOptions() {
        return [{
            name: '',
            value: ''
        }, {
            name: globalize.translate('FolderTypeMovies'),
            value: 'movies',
            message: getLink('MovieLibraryHelp', 'https://docs.jellyfin.org/general/server/media/movies.html')
        }, {
            name: globalize.translate('FolderTypeMusic'),
            value: 'music',
            message: getLink('MusicLibraryHelp', 'https://docs.jellyfin.org/general/server/media/music.html')
        }, {
            name: globalize.translate('FolderTypeTvShows'),
            value: 'tvshows',
            message: getLink('TvLibraryHelp', 'https://docs.jellyfin.org/general/server/media/shows.html')
        }, {
            name: globalize.translate('FolderTypeBooks'),
            value: 'books',
            message: getLink('BookLibraryHelp', 'https://docs.jellyfin.org/general/server/media/books.html')
        }, {
            name: globalize.translate('OptionHomeVideos'),
            value: 'homevideos'
        }, {
            name: globalize.translate('FolderTypeMusicVideos'),
            value: 'musicvideos'
        }, {
            name: globalize.translate('FolderTypeUnset'),
            value: 'mixed',
            message: globalize.translate('MessageUnsetContentHelp')
        }];
    }

    function getVirtualFolderHtml(page, virtualFolder, index) {
        let html = '';
        let style = '';

        if (page.classList.contains('wizardPage')) {
            style += 'min-width:33.3%;';
        }

        html += '<div class="card backdropCard scalableCard backdropCard-scalable" style="' + style + '" data-index="' + index + '" data-id="' + virtualFolder.ItemId + '">';
        html += '<div class="cardBox visualCardBox">';
        html += '<div class="cardScalable visualCardBox-cardScalable">';
        html += '<div class="cardPadder cardPadder-backdrop"></div>';
        html += '<div class="cardContent">';
        let imgUrl = '';

        if (virtualFolder.PrimaryImageItemId) {
            imgUrl = ApiClient.getScaledImageUrl(virtualFolder.PrimaryImageItemId, {
                maxWidth: Math.round(dom.getScreenWidth() * 0.40),
                type: 'Primary'
            });
        }

        let hasCardImageContainer;

        if (imgUrl) {
            html += '<div class="cardImageContainer editLibrary" style="cursor:pointer;background-image:url(\'' + imgUrl + "');\">";
            hasCardImageContainer = true;
        } else if (!virtualFolder.showNameWithIcon) {
            html += '<div class="cardImageContainer editLibrary" style="cursor:pointer;">';
            html += '<span class="cardImageIcon-small material-icons ' + (virtualFolder.icon || imageHelper.getLibraryIcon(virtualFolder.CollectionType)) + '"></span>';
            hasCardImageContainer = true;
        }

        if (hasCardImageContainer) {
            html += '<div class="cardIndicators backdropCardIndicators">';
            html += '<div is="emby-itemrefreshindicator"' + (virtualFolder.RefreshProgress || virtualFolder.RefreshStatus && 'Idle' !== virtualFolder.RefreshStatus ? '' : ' class="hide"') + ' data-progress="' + (virtualFolder.RefreshProgress || 0) + '" data-status="' + virtualFolder.RefreshStatus + '"></div>';
            html += '</div>';
            html += '</div>';
        }

        if (!imgUrl && virtualFolder.showNameWithIcon) {
            html += '<h3 class="cardImageContainer addLibrary" style="position:absolute;top:0;left:0;right:0;bottom:0;cursor:pointer;flex-direction:column;">';
            html += '<span class="cardImageIcon-small material-icons ' + (virtualFolder.icon || imageHelper.getLibraryIcon(virtualFolder.CollectionType)) + '"></span>';

            if (virtualFolder.showNameWithIcon) {
                html += '<div style="margin:1em 0;position:width:100%;">';
                html += virtualFolder.Name;
                html += '</div>';
            }

            html += '</h3>';
        }

        html += '</div>';
        html += '</div>';
        html += '<div class="cardFooter visualCardBox-cardFooter">'; // always show menu unless explicitly hidden

        if (virtualFolder.showMenu !== false) {
            html += '<div style="text-align:right; float:right;padding-top:5px;">';
            html += '<button type="button" is="paper-icon-button-light" class="btnCardMenu autoSize"><span class="material-icons more_vert"></span></button>';
            html += '</div>';
        }

        html += "<div class='cardText'>";

        if (virtualFolder.showNameWithIcon) {
            html += '&nbsp;';
        } else {
            html += virtualFolder.Name;
        }

        html += '</div>';
        let typeName = getCollectionTypeOptions().filter(function (t) {
            return t.value == virtualFolder.CollectionType;
        })[0];
        typeName = typeName ? typeName.name : globalize.translate('FolderTypeUnset');
        html += "<div class='cardText cardText-secondary'>";

        if (virtualFolder.showType === false) {
            html += '&nbsp;';
        } else {
            html += typeName;
        }

        html += '</div>';

        if (virtualFolder.showLocations === false) {
            html += "<div class='cardText cardText-secondary'>";
            html += '&nbsp;';
            html += '</div>';
        } else if (virtualFolder.Locations.length && virtualFolder.Locations.length === 1) {
            html += "<div class='cardText cardText-secondary'>";
            html += virtualFolder.Locations[0];
            html += '</div>';
        } else {
            html += "<div class='cardText cardText-secondary'>";
            html += globalize.translate('NumLocationsValue', virtualFolder.Locations.length);
            html += '</div>';
        }

        html += '</div>';
        html += '</div>';
        html += '</div>';
        return html;
    }

    function getTabs() {
        return [{
            href: 'library.html',
            name: globalize.translate('HeaderLibraries')
        }, {
            href: 'librarydisplay.html',
            name: globalize.translate('TabDisplay')
        }, {
            href: 'metadataimages.html',
            name: globalize.translate('TabMetadata')
        }, {
            href: 'metadatanfo.html',
            name: globalize.translate('TabNfoSettings')
        }];
    }

    window.WizardLibraryPage = {
        next: function () {
            Dashboard.navigate('wizardsettings.html');
        }
    };
    pageClassOn('pageshow', 'mediaLibraryPage', function () {
        reloadLibrary(this);
    });
    pageIdOn('pageshow', 'mediaLibraryPage', function () {
        libraryMenu.setTabs('librarysetup', 0, getTabs);
<<<<<<< HEAD
        var page = this;
        taskButton.default({
=======
        const page = this;
        taskButton({
>>>>>>> e94c6257
            mode: 'on',
            progressElem: page.querySelector('.refreshProgress'),
            taskKey: 'RefreshLibrary',
            button: page.querySelector('.btnRefresh')
        });
    });
    pageIdOn('pagebeforehide', 'mediaLibraryPage', function () {
<<<<<<< HEAD
        var page = this;
        taskButton.default({
=======
        const page = this;
        taskButton({
>>>>>>> e94c6257
            mode: 'off',
            progressElem: page.querySelector('.refreshProgress'),
            taskKey: 'RefreshLibrary',
            button: page.querySelector('.btnRefresh')
        });
    });

/* eslint-enable indent */<|MERGE_RESOLUTION|>--- conflicted
+++ resolved
@@ -380,13 +380,9 @@
     });
     pageIdOn('pageshow', 'mediaLibraryPage', function () {
         libraryMenu.setTabs('librarysetup', 0, getTabs);
-<<<<<<< HEAD
-        var page = this;
-        taskButton.default({
-=======
+
         const page = this;
         taskButton({
->>>>>>> e94c6257
             mode: 'on',
             progressElem: page.querySelector('.refreshProgress'),
             taskKey: 'RefreshLibrary',
@@ -394,13 +390,9 @@
         });
     });
     pageIdOn('pagebeforehide', 'mediaLibraryPage', function () {
-<<<<<<< HEAD
-        var page = this;
-        taskButton.default({
-=======
+
         const page = this;
         taskButton({
->>>>>>> e94c6257
             mode: 'off',
             progressElem: page.querySelector('.refreshProgress'),
             taskKey: 'RefreshLibrary',
