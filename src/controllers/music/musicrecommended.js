import browser from 'browser';
import layoutManager from 'layoutManager';
import * as userSettings from 'userSettings';
import inputManager from 'inputManager';
import loading from 'loading';
import cardBuilder from 'cardBuilder';
import dom from 'dom';
import appHost from 'apphost';
import imageLoader from 'imageLoader';
import libraryMenu from 'libraryMenu';
import mainTabsManager from 'mainTabsManager';
import globalize from 'globalize';
import 'scrollStyles';
import 'emby-itemscontainer';
import 'emby-tabs';
import 'emby-button';
import 'flexStyles';

/* eslint-disable indent */

    function itemsPerRow() {
        const screenWidth = dom.getWindowSize().innerWidth;

        if (screenWidth >= 1920) {
            return 9;
        }

        if (screenWidth >= 1200) {
            return 12;
        }

        if (screenWidth >= 1000) {
            return 10;
        }

        return 8;
    }

    function enableScrollX() {
        return !layoutManager.desktop;
    }

    function getSquareShape() {
        return enableScrollX() ? 'overflowSquare' : 'square';
    }

    function loadLatest(page, parentId) {
        loading.show();
        const userId = ApiClient.getCurrentUserId();
        const options = {
            IncludeItemTypes: 'Audio',
            Limit: enableScrollX() ? 3 * itemsPerRow() : 2 * itemsPerRow(),
            Fields: 'PrimaryImageAspectRatio,BasicSyncInfo',
            ParentId: parentId,
            ImageTypeLimit: 1,
            EnableImageTypes: 'Primary,Backdrop,Banner,Thumb',
            EnableTotalRecordCount: false
        };
        ApiClient.getJSON(ApiClient.getUrl('Users/' + userId + '/Items/Latest', options)).then(function (items) {
<<<<<<< HEAD
            const elem = page.querySelector('#recentlyAddedSongs');
            let supportsImageAnalysis = appHost.supports('imageanalysis');
            supportsImageAnalysis = false;
=======
            var elem = page.querySelector('#recentlyAddedSongs');

>>>>>>> 6f1fc1e4
            elem.innerHTML = cardBuilder.getCardsHtml({
                items: items,
                showUnplayedIndicator: false,
                showLatestItemsPopup: false,
                shape: getSquareShape(),
                showTitle: true,
                showParentTitle: true,
                lazy: true,
                centerText: true,
                overlayPlayButton: true,
                allowBottomPadding: !enableScrollX(),
                cardLayout: false,
                coverImage: true
            });
            imageLoader.lazyChildren(elem);
            loading.hide();

            import('autoFocuser').then(({default: autoFocuser}) => {
                autoFocuser.autoFocus(page);
            });
        });
    }

    function loadRecentlyPlayed(page, parentId) {
        const options = {
            SortBy: 'DatePlayed',
            SortOrder: 'Descending',
            IncludeItemTypes: 'Audio',
            Limit: itemsPerRow(),
            Recursive: true,
            Fields: 'PrimaryImageAspectRatio,AudioInfo',
            Filters: 'IsPlayed',
            ParentId: parentId,
            ImageTypeLimit: 1,
            EnableImageTypes: 'Primary,Backdrop,Banner,Thumb',
            EnableTotalRecordCount: false
        };
        ApiClient.getItems(ApiClient.getCurrentUserId(), options).then(function (result) {
            const elem = page.querySelector('#recentlyPlayed');

            if (result.Items.length) {
                elem.classList.remove('hide');
            } else {
                elem.classList.add('hide');
            }

<<<<<<< HEAD
            const itemsContainer = elem.querySelector('.itemsContainer');
            let supportsImageAnalysis = appHost.supports('imageanalysis');
            supportsImageAnalysis = false;
=======
            var itemsContainer = elem.querySelector('.itemsContainer');
>>>>>>> 6f1fc1e4
            itemsContainer.innerHTML = cardBuilder.getCardsHtml({
                items: result.Items,
                showUnplayedIndicator: false,
                shape: getSquareShape(),
                showTitle: true,
                showParentTitle: true,
                action: 'instantmix',
                lazy: true,
                centerText: true,
                overlayMoreButton: true,
                allowBottomPadding: !enableScrollX(),
                cardLayout: false,
                coverImage: true
            });
            imageLoader.lazyChildren(itemsContainer);
        });
    }

    function loadFrequentlyPlayed(page, parentId) {
        const options = {
            SortBy: 'PlayCount',
            SortOrder: 'Descending',
            IncludeItemTypes: 'Audio',
            Limit: itemsPerRow(),
            Recursive: true,
            Fields: 'PrimaryImageAspectRatio,AudioInfo',
            Filters: 'IsPlayed',
            ParentId: parentId,
            ImageTypeLimit: 1,
            EnableImageTypes: 'Primary,Backdrop,Banner,Thumb',
            EnableTotalRecordCount: false
        };
        ApiClient.getItems(ApiClient.getCurrentUserId(), options).then(function (result) {
            const elem = page.querySelector('#topPlayed');

            if (result.Items.length) {
                elem.classList.remove('hide');
            } else {
                elem.classList.add('hide');
            }

<<<<<<< HEAD
            const itemsContainer = elem.querySelector('.itemsContainer');
            let supportsImageAnalysis = appHost.supports('imageanalysis');
            supportsImageAnalysis = false;
=======
            var itemsContainer = elem.querySelector('.itemsContainer');
>>>>>>> 6f1fc1e4
            itemsContainer.innerHTML = cardBuilder.getCardsHtml({
                items: result.Items,
                showUnplayedIndicator: false,
                shape: getSquareShape(),
                showTitle: true,
                showParentTitle: true,
                action: 'instantmix',
                lazy: true,
                centerText: true,
                overlayMoreButton: true,
                allowBottomPadding: !enableScrollX(),
                cardLayout: false,
                coverImage: true
            });
            imageLoader.lazyChildren(itemsContainer);
        });
    }

    function loadSuggestionsTab(page, tabContent, parentId) {
        console.debug('loadSuggestionsTab');
        loadLatest(tabContent, parentId);
        loadRecentlyPlayed(tabContent, parentId);
        loadFrequentlyPlayed(tabContent, parentId);

        import('components/favoriteitems').then(({default: favoriteItems}) => {
            favoriteItems.render(tabContent, ApiClient.getCurrentUserId(), parentId, ['favoriteArtists', 'favoriteAlbums', 'favoriteSongs']);
        });
    }

    function getTabs() {
        return [{
            name: globalize.translate('TabSuggestions')
        }, {
            name: globalize.translate('TabAlbums')
        }, {
            name: globalize.translate('TabAlbumArtists')
        }, {
            name: globalize.translate('TabArtists')
        }, {
            name: globalize.translate('TabPlaylists')
        }, {
            name: globalize.translate('TabSongs')
        }, {
            name: globalize.translate('TabGenres')
        }, {
            name: globalize.translate('ButtonSearch'),
            cssClass: 'searchTabButton'
        }];
    }

    function getDefaultTabIndex(folderId) {
        switch (userSettings.get('landing-' + folderId)) {
            case 'albums':
                return 1;

            case 'albumartists':
                return 2;

            case 'artists':
                return 3;

            case 'playlists':
                return 4;

            case 'songs':
                return 5;

            case 'genres':
                return 6;

            default:
                return 0;
        }
    }

    export default function (view, params) {
        function reload() {
            loading.show();
            const tabContent = view.querySelector(".pageTabContent[data-index='0']");
            loadSuggestionsTab(view, tabContent, params.topParentId);
        }

        function enableScrollX() {
            return browser.mobile;
        }

        function setScrollClasses(elem, scrollX) {
            if (scrollX) {
                elem.classList.add('hiddenScrollX');

                if (layoutManager.tv) {
                    elem.classList.add('smoothScrollX');
                }

                elem.classList.add('scrollX');
                elem.classList.remove('vertical-wrap');
            } else {
                elem.classList.remove('hiddenScrollX');
                elem.classList.remove('smoothScrollX');
                elem.classList.remove('scrollX');
                elem.classList.add('vertical-wrap');
            }
        }

        function onBeforeTabChange(e) {
            preLoadTab(view, parseInt(e.detail.selectedTabIndex));
        }

        function onTabChange(e) {
            loadTab(view, parseInt(e.detail.selectedTabIndex));
        }

        function getTabContainers() {
            return view.querySelectorAll('.pageTabContent');
        }

        function initTabs() {
            mainTabsManager.setTabs(view, currentTabIndex, getTabs, getTabContainers, onBeforeTabChange, onTabChange);
        }

        function getTabController(page, index, callback) {
            let depends;

            switch (index) {
                case 0:
                    depends = 'controllers/music/musicrecommended';
                    break;

                case 1:
                    depends = 'controllers/music/musicalbums';
                    break;

                case 2:
                case 3:
                    depends = 'controllers/music/musicartists';
                    break;

                case 4:
                    depends = 'controllers/music/musicplaylists';
                    break;

                case 5:
                    depends = 'controllers/music/songs';
                    break;

                case 6:
                    depends = 'controllers/music/musicgenres';
                    break;

                case 7:
                    depends = 'scripts/searchtab';
                    break;
            }

            import(depends).then(({default: controllerFactory}) => {
                let tabContent;

                if (0 == index) {
                    tabContent = view.querySelector(".pageTabContent[data-index='" + index + "']");
                    self.tabContent = tabContent;
                }

                let controller = tabControllers[index];

                if (!controller) {
                    tabContent = view.querySelector(".pageTabContent[data-index='" + index + "']");

                    if (index === 0) {
                        controller = self;
                    } else if (index === 7) {
                        controller = new controllerFactory(view, tabContent, {
                            collectionType: 'music',
                            parentId: params.topParentId
                        });
                    } else {
                        controller = new controllerFactory(view, params, tabContent);
                    }

                    if (index == 2) {
                        controller.mode = 'albumartists';
                    } else if (index == 3) {
                        controller.mode = 'artists';
                    }

                    tabControllers[index] = controller;
                    if (controller.initTab) {
                        controller.initTab();
                    }
                }

                callback(controller);
            });
        }

        function preLoadTab(page, index) {
            getTabController(page, index, function (controller) {
                if (renderedTabs.indexOf(index) == -1 && controller.preRender) {
                    controller.preRender();
                }
            });
        }

        function loadTab(page, index) {
            currentTabIndex = index;
            getTabController(page, index, function (controller) {
                if (renderedTabs.indexOf(index) == -1) {
                    renderedTabs.push(index);
                    controller.renderTab();
                }
            });
        }

        function onInputCommand(e) {
            switch (e.detail.command) {
                case 'search':
                    e.preventDefault();
                    Dashboard.navigate('search.html?collectionType=music&parentId=' + params.topParentId);
            }
        }

<<<<<<< HEAD
        let isViewRestored;
        const self = this;
        let currentTabIndex = parseInt(params.tab || getDefaultTabIndex(params.topParentId));
        let initialTabIndex = currentTabIndex;
=======
        var self = this;
        var currentTabIndex = parseInt(params.tab || getDefaultTabIndex(params.topParentId));
>>>>>>> 6f1fc1e4

        self.initTab = function () {
            const tabContent = view.querySelector(".pageTabContent[data-index='0']");
            const containers = tabContent.querySelectorAll('.itemsContainer');

            for (let i = 0, length = containers.length; i < length; i++) {
                setScrollClasses(containers[i], enableScrollX());
            }
        };

        self.renderTab = function () {
            reload();
        };

        const tabControllers = [];
        const renderedTabs = [];
        view.addEventListener('viewshow', function (e) {
            initTabs();
            if (!view.getAttribute('data-title')) {
                const parentId = params.topParentId;

                if (parentId) {
                    ApiClient.getItem(ApiClient.getCurrentUserId(), parentId).then(function (item) {
                        view.setAttribute('data-title', item.Name);
                        libraryMenu.setTitle(item.Name);
                    });
                } else {
                    view.setAttribute('data-title', globalize.translate('TabMusic'));
                    libraryMenu.setTitle(globalize.translate('TabMusic'));
                }
            }

            inputManager.on(window, onInputCommand);
        });
        view.addEventListener('viewbeforehide', function (e) {
            inputManager.off(window, onInputCommand);
        });
        view.addEventListener('viewdestroy', function (e) {
            tabControllers.forEach(function (t) {
                if (t.destroy) {
                    t.destroy();
                }
            });
        });
    }

/* eslint-enable indent */<|MERGE_RESOLUTION|>--- conflicted
+++ resolved
@@ -57,14 +57,7 @@
             EnableTotalRecordCount: false
         };
         ApiClient.getJSON(ApiClient.getUrl('Users/' + userId + '/Items/Latest', options)).then(function (items) {
-<<<<<<< HEAD
-            const elem = page.querySelector('#recentlyAddedSongs');
-            let supportsImageAnalysis = appHost.supports('imageanalysis');
-            supportsImageAnalysis = false;
-=======
             var elem = page.querySelector('#recentlyAddedSongs');
-
->>>>>>> 6f1fc1e4
             elem.innerHTML = cardBuilder.getCardsHtml({
                 items: items,
                 showUnplayedIndicator: false,
@@ -111,13 +104,8 @@
                 elem.classList.add('hide');
             }
 
-<<<<<<< HEAD
-            const itemsContainer = elem.querySelector('.itemsContainer');
-            let supportsImageAnalysis = appHost.supports('imageanalysis');
-            supportsImageAnalysis = false;
-=======
             var itemsContainer = elem.querySelector('.itemsContainer');
->>>>>>> 6f1fc1e4
+
             itemsContainer.innerHTML = cardBuilder.getCardsHtml({
                 items: result.Items,
                 showUnplayedIndicator: false,
@@ -159,13 +147,7 @@
                 elem.classList.add('hide');
             }
 
-<<<<<<< HEAD
-            const itemsContainer = elem.querySelector('.itemsContainer');
-            let supportsImageAnalysis = appHost.supports('imageanalysis');
-            supportsImageAnalysis = false;
-=======
             var itemsContainer = elem.querySelector('.itemsContainer');
->>>>>>> 6f1fc1e4
             itemsContainer.innerHTML = cardBuilder.getCardsHtml({
                 items: result.Items,
                 showUnplayedIndicator: false,
@@ -386,15 +368,8 @@
             }
         }
 
-<<<<<<< HEAD
-        let isViewRestored;
-        const self = this;
-        let currentTabIndex = parseInt(params.tab || getDefaultTabIndex(params.topParentId));
-        let initialTabIndex = currentTabIndex;
-=======
         var self = this;
         var currentTabIndex = parseInt(params.tab || getDefaultTabIndex(params.topParentId));
->>>>>>> 6f1fc1e4
 
         self.initTab = function () {
             const tabContent = view.querySelector(".pageTabContent[data-index='0']");
