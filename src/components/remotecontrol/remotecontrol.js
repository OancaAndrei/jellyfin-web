<<<<<<< HEAD
define(['browser', 'datetime', 'backdrop', 'libraryBrowser', 'listView', 'imageLoader', 'playbackManager', 'nowPlayingHelper', 'events', 'connectionManager', 'apphost', 'globalize', 'layoutManager', 'userSettings', 'cardBuilder', 'itemContextMenu', 'cardStyle', 'emby-itemscontainer', 'css!./remotecontrol.css', 'emby-ratingbutton'], function (browser, datetime, backdrop, libraryBrowser, listView, imageLoader, playbackManager, nowPlayingHelper, events, connectionManager, appHost, globalize, layoutManager, userSettings, cardBuilder, itemContextMenu) {
    'use strict';

    appHost = appHost.default || appHost;
    playbackManager = playbackManager.default || playbackManager;
    layoutManager = layoutManager.default || layoutManager;

    var showMuteButton = true;
    var showVolumeSlider = true;

    function showAudioMenu(context, player, button, item) {
        var currentIndex = playbackManager.getAudioStreamIndex(player);
        var streams = playbackManager.audioTracks(player);
        var menuItems = streams.map(function (s) {
            var menuItem = {
                name: s.DisplayTitle,
                id: s.Index
            };

            if (s.Index == currentIndex) {
                menuItem.selected = true;
            }
=======
import datetime from 'datetime';
import backdrop from 'backdrop';
import listView from 'listView';
import imageLoader from 'imageLoader';
import playbackManager from 'playbackManager';
import nowPlayingHelper from 'nowPlayingHelper';
import events from 'events';
import connectionManager from 'connectionManager';
import appHost from 'apphost';
import globalize from 'globalize';
import layoutManager from 'layoutManager';
import * as userSettings from 'userSettings';
import cardBuilder from 'cardBuilder';
import itemContextMenu from 'itemContextMenu';
import 'cardStyle';
import 'emby-itemscontainer';
import 'css!./remotecontrol.css';
import 'emby-ratingbutton';

/*eslint prefer-const: "error"*/

let showMuteButton = true;
let showVolumeSlider = true;

function showAudioMenu(context, player, button, item) {
    const currentIndex = playbackManager.getAudioStreamIndex(player);
    const streams = playbackManager.audioTracks(player);
    const menuItems = streams.map(function (s) {
        const menuItem = {
            name: s.DisplayTitle,
            id: s.Index
        };
>>>>>>> f2540fb8

        if (s.Index == currentIndex) {
            menuItem.selected = true;
        }

        return menuItem;
    });

    import('actionsheet').then(({ default: actionsheet }) => {
        actionsheet.show({
            items: menuItems,
            positionTo: button,
            callback: function (id) {
                playbackManager.setAudioStreamIndex(parseInt(id), player);
            }
        });
    });
}

function showSubtitleMenu(context, player, button, item) {
    const currentIndex = playbackManager.getSubtitleStreamIndex(player);
    const streams = playbackManager.subtitleTracks(player);
    const menuItems = streams.map(function (s) {
        const menuItem = {
            name: s.DisplayTitle,
            id: s.Index
        };

        if (s.Index == currentIndex) {
            menuItem.selected = true;
        }

        return menuItem;
    });
    menuItems.unshift({
        id: -1,
        name: globalize.translate('ButtonOff'),
        selected: currentIndex == null
    });

    import('actionsheet').then(({ default: actionsheet }) => {
        actionsheet.show({
            items: menuItems,
            positionTo: button,
            callback: function (id) {
                playbackManager.setSubtitleStreamIndex(parseInt(id), player);
            }
        });
    });
}

function getNowPlayingNameHtml(nowPlayingItem, includeNonNameInfo) {
    return nowPlayingHelper.getNowPlayingNames(nowPlayingItem, includeNonNameInfo).map(function (i) {
        return i.text;
    }).join('<br/>');
}

function seriesImageUrl(item, options) {
    if (item.Type !== 'Episode') {
        return null;
    }

    options = options || {};
    options.type = options.type || 'Primary';
    if (options.type === 'Primary' && item.SeriesPrimaryImageTag) {
        options.tag = item.SeriesPrimaryImageTag;
        return connectionManager.getApiClient(item.ServerId).getScaledImageUrl(item.SeriesId, options);
    }

    if (options.type === 'Thumb') {
        if (item.SeriesThumbImageTag) {
            options.tag = item.SeriesThumbImageTag;
            return connectionManager.getApiClient(item.ServerId).getScaledImageUrl(item.SeriesId, options);
        }

        if (item.ParentThumbImageTag) {
            options.tag = item.ParentThumbImageTag;
            return connectionManager.getApiClient(item.ServerId).getScaledImageUrl(item.ParentThumbItemId, options);
        }
    }

    return null;
}

function imageUrl(item, options) {
    options = options || {};
    options.type = options.type || 'Primary';

    if (item.ImageTags && item.ImageTags[options.type]) {
        options.tag = item.ImageTags[options.type];
        return connectionManager.getApiClient(item.ServerId).getScaledImageUrl(item.PrimaryImageItemId || item.Id, options);
    }

    if (item.AlbumId && item.AlbumPrimaryImageTag) {
        options.tag = item.AlbumPrimaryImageTag;
        return connectionManager.getApiClient(item.ServerId).getScaledImageUrl(item.AlbumId, options);
    }

<<<<<<< HEAD
    function updateNowPlayingInfo(context, state, serverId) {
        var item = state.NowPlayingItem;
        var displayName = item ? getNowPlayingNameHtml(item).replace('<br/>', ' - ') : '';
        if (typeof item !== 'undefined') {
            var nowPlayingServerId = (item.ServerId || serverId);
            if (item.Type == 'Audio' || item.MediaStreams[0].Type == 'Audio') {
                var songName = item.Name;
                var artistsSeries = '';
                var albumName = '';
                if (item.Artists != null) {
                    if (item.ArtistItems != null) {
                        for (const artist of item.ArtistItems) {
                            const artistName = artist.Name;
                            const artistId = artist.Id;
                            artistsSeries += `<a class="button-link emby-button" is="emby-linkbutton" href="details?id=${artistId}&serverId=${nowPlayingServerId}">${artistName}</a>`;
                            if (artist !== item.ArtistItems.slice(-1)[0]) {
                                artistsSeries += ', ';
                            }
                        }
                    } else if (item.Artists) {
                        // For some reason, Chromecast Player doesn't return a item.ArtistItems object, so we need to fallback
                        // to normal item.Artists item.
                        // TODO: Normalise fields returned by all the players
                        for (const artist of item.Artists) {
                            artistsSeries += `<a>${artist}</a>`;
                            if (artist !== item.Artists.slice(-1)[0]) {
                                artistsSeries += ', ';
                            }
=======
    return null;
}

function updateNowPlayingInfo(context, state, serverId) {
    const item = state.NowPlayingItem;
    const displayName = item ? getNowPlayingNameHtml(item).replace('<br/>', ' - ') : '';
    if (typeof item !== 'undefined') {
        const nowPlayingServerId = (item.ServerId || serverId);
        if (item.Type == 'Audio' || item.MediaStreams[0].Type == 'Audio') {
            const songName = item.Name;
            let artistsSeries = '';
            let albumName = '';
            if (item.Artists != null) {
                if (item.ArtistItems != null) {
                    for (const artist of item.ArtistItems) {
                        const artistName = artist.Name;
                        const artistId = artist.Id;
                        artistsSeries += `<a class="button-link emby-button" is="emby-linkbutton" href="details?id=${artistId}&serverId=${nowPlayingServerId}">${artistName}</a>`;
                        if (artist !== item.ArtistItems.slice(-1)[0]) {
                            artistsSeries += ', ';
>>>>>>> f2540fb8
                        }
                    }
                } else if (item.Artists) {
                    // For some reason, Chromecast Player doesn't return a item.ArtistItems object, so we need to fallback
                    // to normal item.Artists item.
                    // TODO: Normalise fields returned by all the players
                    for (const artist of item.Artists) {
                        artistsSeries += `<a>${artist}</a>`;
                        if (artist !== item.Artists.slice(-1)[0]) {
                            artistsSeries += ', ';
                        }
                    }
                }
            }
            if (item.Album != null) {
                albumName = '<a class="button-link emby-button" is="emby-linkbutton" href="details?id=' + item.AlbumId + `&serverId=${nowPlayingServerId}">` + item.Album + '</a>';
            }
            context.querySelector('.nowPlayingAlbum').innerHTML = albumName;
            context.querySelector('.nowPlayingArtist').innerHTML = artistsSeries;
            context.querySelector('.nowPlayingSongName').innerHTML = songName;
        } else if (item.Type == 'Episode') {
            if (item.SeasonName != null) {
                const seasonName = item.SeasonName;
                context.querySelector('.nowPlayingSeason').innerHTML = '<a class="button-link emby-button" is="emby-linkbutton" href="details?id=' + item.SeasonId + `&serverId=${nowPlayingServerId}">${seasonName}</a>`;
            }
            if (item.SeriesName != null) {
                const seriesName = item.SeriesName;
                if (item.SeriesId != null) {
                    context.querySelector('.nowPlayingSerie').innerHTML = '<a class="button-link emby-button" is="emby-linkbutton" href="details?id=' + item.SeriesId + `&serverId=${nowPlayingServerId}">${seriesName}</a>`;
                } else {
                    context.querySelector('.nowPlayingSerie').innerHTML = seriesName;
                }
            }
            context.querySelector('.nowPlayingEpisode').innerHTML = item.Name;
        } else {
            context.querySelector('.nowPlayingPageTitle').innerHTML = displayName;
        }

<<<<<<< HEAD
            var url = item ? seriesImageUrl(item, {
                maxHeight: 300
            }) || imageUrl(item, {
                maxHeight: 300
            }) : null;

            let contextButton = context.querySelector('.btnToggleContextMenu');
            // We remove the previous event listener by replacing the item in each update event
            const autoFocusContextButton = document.activeElement === contextButton;
            const contextButtonClone = contextButton.cloneNode(true);
            contextButton.parentNode.replaceChild(contextButtonClone, contextButton);
            contextButton = context.querySelector('.btnToggleContextMenu');
            if (autoFocusContextButton) {
                contextButton.focus();
            }
            const stopPlayback = !!layoutManager.mobile;
            var options = {
                play: false,
                queue: false,
                stopPlayback: stopPlayback,
                clearQueue: true,
                openAlbum: false,
                positionTo: contextButton
            };
            var apiClient = connectionManager.getApiClient(item.ServerId);
            apiClient.getItem(apiClient.getCurrentUserId(), item.Id).then(function (fullItem) {
                apiClient.getCurrentUser().then(function (user) {
                    contextButton.addEventListener('click', function () {
                        itemContextMenu.show(Object.assign({
                            item: fullItem,
                            user: user
                        }, options));
                    });
=======
        if (displayName.length > 0 && item.Type != 'Audio' && item.Type != 'Episode') {
            context.querySelector('.nowPlayingPageTitle').classList.remove('hide');
        } else {
            context.querySelector('.nowPlayingPageTitle').classList.add('hide');
        }

        const url = item ? seriesImageUrl(item, {
            maxHeight: 300
        }) || imageUrl(item, {
            maxHeight: 300
        }) : null;

        let contextButton = context.querySelector('.btnToggleContextMenu');
        // We remove the previous event listener by replacing the item in each update event
        const autoFocusContextButton = document.activeElement === contextButton;
        const contextButtonClone = contextButton.cloneNode(true);
        contextButton.parentNode.replaceChild(contextButtonClone, contextButton);
        contextButton = context.querySelector('.btnToggleContextMenu');
        if (autoFocusContextButton) {
            contextButton.focus();
        }
        const stopPlayback = !!layoutManager.mobile;
        const options = {
            play: false,
            queue: false,
            stopPlayback: stopPlayback,
            clearQueue: true,
            openAlbum: false,
            positionTo: contextButton
        };
        const apiClient = connectionManager.getApiClient(item.ServerId);
        apiClient.getItem(apiClient.getCurrentUserId(), item.Id).then(function (fullItem) {
            apiClient.getCurrentUser().then(function (user) {
                contextButton.addEventListener('click', function () {
                    itemContextMenu.show(Object.assign({
                        item: fullItem,
                        user: user
                    }, options));
>>>>>>> f2540fb8
                });
            });
        });
        setImageUrl(context, state, url);
        if (item) {
            backdrop.setBackdrops([item]);
            apiClient.getItem(apiClient.getCurrentUserId(), item.Id).then(function (fullItem) {
                const userData = fullItem.UserData || {};
                const likes = userData.Likes == null ? '' : userData.Likes;
                context.querySelector('.nowPlayingPageUserDataButtonsTitle').innerHTML = '<button is="emby-ratingbutton" type="button" class="listItemButton paper-icon-button-light" data-id="' + fullItem.Id + '" data-serverid="' + fullItem.ServerId + '" data-itemtype="' + fullItem.Type + '" data-likes="' + likes + '" data-isfavorite="' + userData.IsFavorite + '"><span class="material-icons favorite"></span></button>';
                context.querySelector('.nowPlayingPageUserDataButtons').innerHTML = '<button is="emby-ratingbutton" type="button" class="listItemButton paper-icon-button-light" data-id="' + fullItem.Id + '" data-serverid="' + fullItem.ServerId + '" data-itemtype="' + fullItem.Type + '" data-likes="' + likes + '" data-isfavorite="' + userData.IsFavorite + '"><span class="material-icons favorite"></span></button>';
            });
        } else {
            backdrop.clearBackdrop();
            context.querySelector('.nowPlayingPageUserDataButtons').innerHTML = '';
        }
    }
}

function setImageUrl(context, state, url) {
    const item = state.NowPlayingItem;
    const imgContainer = context.querySelector('.nowPlayingPageImageContainer');

    if (url) {
        imgContainer.innerHTML = '<img class="nowPlayingPageImage" src="' + url + '" />';
        if (item.Type == 'Audio') {
            context.querySelector('.nowPlayingPageImage').classList.add('nowPlayingPageImageAudio');
            context.querySelector('.nowPlayingPageImageContainer').classList.remove('nowPlayingPageImageAudio');
        } else {
            context.querySelector('.nowPlayingPageImageContainer').classList.add('nowPlayingPageImagePoster');
            context.querySelector('.nowPlayingPageImage').classList.remove('nowPlayingPageImageAudio');
        }
    } else {
        imgContainer.innerHTML = '<div class="nowPlayingPageImageContainerNoAlbum"><button data-action="link" class="cardImageContainer coveredImage ' + cardBuilder.getDefaultBackgroundClass(item.Name) + ' cardContent cardContent-shadow itemAction"><span class="cardImageIcon material-icons album"></span></button></div>';
    }
}

function buttonVisible(btn, enabled) {
    if (enabled) {
        btn.classList.remove('hide');
    } else {
        btn.classList.add('hide');
    }
}

function updateSupportedCommands(context, commands) {
    const all = context.querySelectorAll('.btnCommand');

    for (let i = 0, length = all.length; i < length; i++) {
        const enableButton = commands.indexOf(all[i].getAttribute('data-command')) !== -1;
        all[i].disabled = !enableButton;
    }
}

export default function () {
    function toggleRepeat() {
        switch (playbackManager.getRepeatMode()) {
            case 'RepeatAll':
                playbackManager.setRepeatMode('RepeatOne');
                break;
            case 'RepeatOne':
                playbackManager.setRepeatMode('RepeatNone');
                break;
            case 'RepeatNone':
                playbackManager.setRepeatMode('RepeatAll');
        }
    }

    function updatePlayerState(player, context, state) {
        lastPlayerState = state;
        const item = state.NowPlayingItem;
        const playerInfo = playbackManager.getPlayerInfo();
        const supportedCommands = playerInfo.supportedCommands;
        currentPlayerSupportedCommands = supportedCommands;
        const playState = state.PlayState || {};
        const isSupportedCommands = supportedCommands.includes('DisplayMessage') || supportedCommands.includes('SendString') || supportedCommands.includes('Select');
        buttonVisible(context.querySelector('.btnToggleFullscreen'), item && item.MediaType == 'Video' && supportedCommands.includes('ToggleFullscreen'));
        updateAudioTracksDisplay(player, context);
        updateSubtitleTracksDisplay(player, context);

        if (supportedCommands.includes('DisplayMessage') && !currentPlayer.isLocalPlayer) {
            context.querySelector('.sendMessageSection').classList.remove('hide');
        } else {
            context.querySelector('.sendMessageSection').classList.add('hide');
        }

        if (supportedCommands.includes('SendString') && !currentPlayer.isLocalPlayer) {
            context.querySelector('.sendTextSection').classList.remove('hide');
        } else {
            context.querySelector('.sendTextSection').classList.add('hide');
        }

        if (supportedCommands.includes('Select') && !currentPlayer.isLocalPlayer) {
            context.querySelector('.navigationSection').classList.remove('hide');
        } else {
            context.querySelector('.navigationSection').classList.add('hide');
        }

        if (isSupportedCommands && !currentPlayer.isLocalPlayer) {
            context.querySelector('.remoteControlSection').classList.remove('hide');
        } else {
            context.querySelector('.remoteControlSection').classList.add('hide');
        }

        buttonVisible(context.querySelector('.btnStop'), item != null);
        buttonVisible(context.querySelector('.btnNextTrack'), item != null);
        buttonVisible(context.querySelector('.btnPreviousTrack'), item != null);
        if (layoutManager.mobile) {
            buttonVisible(context.querySelector('.btnRewind'), false);
            buttonVisible(context.querySelector('.btnFastForward'), false);
        } else {
            buttonVisible(context.querySelector('.btnRewind'), item != null);
            buttonVisible(context.querySelector('.btnFastForward'), item != null);
        }
        const positionSlider = context.querySelector('.nowPlayingPositionSlider');

        if (positionSlider && item && item.RunTimeTicks) {
            positionSlider.setKeyboardSteps(userSettings.skipBackLength() * 1000000 / item.RunTimeTicks,
                userSettings.skipForwardLength() * 1000000 / item.RunTimeTicks);
        }

        if (positionSlider && !positionSlider.dragging) {
            positionSlider.disabled = !playState.CanSeek;
            const isProgressClear = state.MediaSource && state.MediaSource.RunTimeTicks == null;
            positionSlider.setIsClear(isProgressClear);
        }

        updatePlayPauseState(playState.IsPaused, item != null);
        updateTimeDisplay(playState.PositionTicks, item ? item.RunTimeTicks : null);
        updatePlayerVolumeState(context, playState.IsMuted, playState.VolumeLevel);

        if (item && item.MediaType == 'Video') {
            context.classList.remove('hideVideoButtons');
        } else {
            context.classList.add('hideVideoButtons');
        }

<<<<<<< HEAD
        function updateRepeatModeDisplay(repeatMode) {
            var context = dlg;
            const toggleRepeatButtons = context.querySelectorAll('.repeatToggleButton');
            const cssClass = 'buttonActive';
            let innHtml = '<span class="material-icons repeat"></span>';
            let repeatOn = true;
=======
        updateRepeatModeDisplay(playbackManager.getRepeatMode());
        onShuffleQueueModeChange(false);
        updateNowPlayingInfo(context, state);
    }
>>>>>>> f2540fb8

    function updateAudioTracksDisplay(player, context) {
        const supportedCommands = currentPlayerSupportedCommands;
        buttonVisible(context.querySelector('.btnAudioTracks'), playbackManager.audioTracks(player).length > 1 && supportedCommands.indexOf('SetAudioStreamIndex') != -1);
    }

    function updateSubtitleTracksDisplay(player, context) {
        const supportedCommands = currentPlayerSupportedCommands;
        buttonVisible(context.querySelector('.btnSubtitles'), playbackManager.subtitleTracks(player).length && supportedCommands.indexOf('SetSubtitleStreamIndex') != -1);
    }

    function updateRepeatModeDisplay(repeatMode) {
        const context = dlg;
        const toggleRepeatButtons = context.querySelectorAll('.repeatToggleButton');
        const cssClass = 'buttonActive';
        let innHtml = '<span class="material-icons repeat"></span>';
        let repeatOn = true;

        switch (repeatMode) {
            case 'RepeatAll':
                break;
            case 'RepeatOne':
                innHtml = '<span class="material-icons repeat_one"></span>';
                break;
            case 'RepeatNone':
            default:
                repeatOn = false;
                break;
        }

        for (const toggleRepeatButton of toggleRepeatButtons) {
            toggleRepeatButton.classList.toggle(cssClass, repeatOn);
            toggleRepeatButton.innerHTML = innHtml;
        }
    }

    function updatePlayerVolumeState(context, isMuted, volumeLevel) {
        const view = context;
        const supportedCommands = currentPlayerSupportedCommands;

        if (supportedCommands.indexOf('Mute') === -1) {
            showMuteButton = false;
        }

        if (supportedCommands.indexOf('SetVolume') === -1) {
            showVolumeSlider = false;
        }

        if (currentPlayer.isLocalPlayer && appHost.supports('physicalvolumecontrol')) {
            showMuteButton = false;
            showVolumeSlider = false;
        }

        const buttonMute = view.querySelector('.buttonMute');
        const buttonMuteIcon = buttonMute.querySelector('.material-icons');

        buttonMuteIcon.classList.remove('volume_off', 'volume_up');

        if (isMuted) {
            buttonMute.setAttribute('title', globalize.translate('Unmute'));
            buttonMuteIcon.classList.add('volume_off');
        } else {
            buttonMute.setAttribute('title', globalize.translate('Mute'));
            buttonMuteIcon.classList.add('volume_up');
        }

        if (!showMuteButton && !showVolumeSlider) {
            context.querySelector('.volumecontrol').classList.add('hide');
        } else {
            buttonMute.classList.toggle('hide', !showMuteButton);

            const nowPlayingVolumeSlider = context.querySelector('.nowPlayingVolumeSlider');
            const nowPlayingVolumeSliderContainer = context.querySelector('.nowPlayingVolumeSliderContainer');

            if (nowPlayingVolumeSlider) {
                nowPlayingVolumeSliderContainer.classList.toggle('hide', !showVolumeSlider);

                if (!nowPlayingVolumeSlider.dragging) {
                    nowPlayingVolumeSlider.value = volumeLevel || 0;
                }
            }
        }
    }

    function updatePlayPauseState(isPaused, isActive) {
        const context = dlg;
        const btnPlayPause = context.querySelector('.btnPlayPause');
        const btnPlayPauseIcon = btnPlayPause.querySelector('.material-icons');

        btnPlayPauseIcon.classList.remove('play_circle_filled', 'pause_circle_filled');
        btnPlayPauseIcon.classList.add(isPaused ? 'play_circle_filled' : 'pause_circle_filled');

        buttonVisible(btnPlayPause, isActive);
    }

    function updateTimeDisplay(positionTicks, runtimeTicks) {
        const context = dlg;
        const positionSlider = context.querySelector('.nowPlayingPositionSlider');

        if (positionSlider && !positionSlider.dragging) {
            if (runtimeTicks) {
                let pct = positionTicks / runtimeTicks;
                pct *= 100;
                positionSlider.value = pct;
            } else {
                positionSlider.value = 0;
            }
        }

        context.querySelector('.positionTime').innerHTML = positionTicks == null ? '--:--' : datetime.getDisplayRunningTime(positionTicks);
        context.querySelector('.runtime').innerHTML = runtimeTicks != null ? datetime.getDisplayRunningTime(runtimeTicks) : '--:--';
    }

    function getPlaylistItems(player) {
        return playbackManager.getPlaylist(player);
    }

    function loadPlaylist(context, player) {
        getPlaylistItems(player).then(function (items) {
            let html = '';
            let favoritesEnabled = true;
            if (layoutManager.mobile) {
                if (items.length > 0) {
                    context.querySelector('.btnTogglePlaylist').classList.remove('hide');
                } else {
                    context.querySelector('.btnTogglePlaylist').classList.add('hide');
                }
                favoritesEnabled = false;
            }

            html += listView.getListViewHtml({
                items: items,
                smallIcon: true,
                action: 'setplaylistindex',
                enableUserDataButtons: favoritesEnabled,
                rightButtons: [{
                    icon: 'remove_circle_outline',
                    title: globalize.translate('ButtonRemove'),
                    id: 'remove'
                }],
                dragHandle: true
            });

            const itemsContainer = context.querySelector('.playlist');
            let focusedItemPlaylistId = itemsContainer.querySelector('button:focus');
            itemsContainer.innerHTML = html;
            if (focusedItemPlaylistId !== null) {
                focusedItemPlaylistId = focusedItemPlaylistId.getAttribute('data-playlistitemid');
                const newFocusedItem = itemsContainer.querySelector(`button[data-playlistitemid="${focusedItemPlaylistId}"]`);
                if (newFocusedItem !== null) {
                    newFocusedItem.focus();
                }
            }

            const playlistItemId = playbackManager.getCurrentPlaylistItemId(player);

            if (playlistItemId) {
                const img = itemsContainer.querySelector(`.listItem[data-playlistItemId="${playlistItemId}"] .listItemImage`);

                if (img) {
                    img.classList.remove('lazy');
                    img.classList.add('playlistIndexIndicatorImage');
                }
            }

            imageLoader.lazyChildren(itemsContainer);
        });
    }

    function onPlaybackStart(e, state) {
        console.debug('remotecontrol event: ' + e.type);
        const player = this;
        onStateChanged.call(player, e, state);
    }

    function onRepeatModeChange() {
        updateRepeatModeDisplay(playbackManager.getRepeatMode());
    }

<<<<<<< HEAD
        function onShuffleQueueModeChange(updateView = true) {
            const shuffleMode = playbackManager.getQueueShuffleMode(this);
            const context = dlg;
            const cssClass = 'buttonActive';
            const shuffleButtons = context.querySelectorAll('.btnShuffleQueue');

            for (const shuffleButton of shuffleButtons) {
                switch (shuffleMode) {
                    case 'Shuffle':
                        shuffleButton.classList.add(cssClass);
                        break;
                    case 'Sorted':
                    default:
                        shuffleButton.classList.remove(cssClass);
                        break;
                }
            }

            if (updateView) {
                onPlaylistUpdate();
=======
    function onShuffleQueueModeChange(updateView = true) {
        const shuffleMode = playbackManager.getQueueShuffleMode(this);
        const context = dlg;
        const cssClass = 'buttonActive';
        const shuffleButtons = context.querySelectorAll('.btnShuffleQueue');

        for (const shuffleButton of shuffleButtons) {
            switch (shuffleMode) {
                case 'Shuffle':
                    shuffleButton.classList.add(cssClass);
                    break;
                case 'Sorted':
                default:
                    shuffleButton.classList.remove(cssClass);
                    break;
>>>>>>> f2540fb8
            }
        }

        if (updateView) {
            onPlaylistUpdate();
        }
    }

    function onPlaylistUpdate(e) {
        loadPlaylist(dlg, this);
    }

    function onPlaylistItemRemoved(e, info) {
        const context = dlg;
        if (info !== undefined) {
            const playlistItemIds = info.playlistItemIds;

            for (let i = 0, length = playlistItemIds.length; i < length; i++) {
                const listItem = context.querySelector('.listItem[data-playlistItemId="' + playlistItemIds[i] + '"]');

                if (listItem) {
                    listItem.parentNode.removeChild(listItem);
                }
            }
        } else {
            onPlaylistUpdate();
        }
    }

    function onPlaybackStopped(e, state) {
        console.debug('remotecontrol event: ' + e.type);
        const player = this;

        if (!state.NextMediaType) {
            updatePlayerState(player, dlg, {});
            Emby.Page.back();
        }
    }

    function onPlayPauseStateChanged(e) {
        updatePlayPauseState(this.paused(), true);
    }

    function onStateChanged(event, state) {
        const player = this;
        updatePlayerState(player, dlg, state);
        onPlaylistUpdate();
    }

    function onTimeUpdate(e) {
        const now = new Date().getTime();

        if (!(now - lastUpdateTime < 700)) {
            lastUpdateTime = now;
            const player = this;
            currentRuntimeTicks = playbackManager.duration(player);
            updateTimeDisplay(playbackManager.currentTime(player), currentRuntimeTicks);
        }
    }

    function onVolumeChanged(e) {
        const player = this;
        updatePlayerVolumeState(dlg, player.isMuted(), player.getVolume());
    }

    function releaseCurrentPlayer() {
        const player = currentPlayer;

        if (player) {
            events.off(player, 'playbackstart', onPlaybackStart);
            events.off(player, 'statechange', onStateChanged);
            events.off(player, 'repeatmodechange', onRepeatModeChange);
            events.off(player, 'shufflequeuemodechange', onShuffleQueueModeChange);
            events.off(player, 'playlistitemremove', onPlaylistItemRemoved);
            events.off(player, 'playlistitemmove', onPlaylistUpdate);
            events.off(player, 'playlistitemadd', onPlaylistUpdate);
            events.off(player, 'playbackstop', onPlaybackStopped);
            events.off(player, 'volumechange', onVolumeChanged);
            events.off(player, 'pause', onPlayPauseStateChanged);
            events.off(player, 'unpause', onPlayPauseStateChanged);
            events.off(player, 'timeupdate', onTimeUpdate);
            currentPlayer = null;
        }
    }

    function bindToPlayer(context, player) {
        if (releaseCurrentPlayer(), currentPlayer = player, player) {
            const state = playbackManager.getPlayerState(player);
            onStateChanged.call(player, {
                type: 'init'
            }, state);
            events.on(player, 'playbackstart', onPlaybackStart);
            events.on(player, 'statechange', onStateChanged);
            events.on(player, 'repeatmodechange', onRepeatModeChange);
            events.on(player, 'shufflequeuemodechange', onShuffleQueueModeChange);
            events.on(player, 'playlistitemremove', onPlaylistItemRemoved);
            events.on(player, 'playlistitemmove', onPlaylistUpdate);
            events.on(player, 'playlistitemadd', onPlaylistUpdate);
            events.on(player, 'playbackstop', onPlaybackStopped);
            events.on(player, 'volumechange', onVolumeChanged);
            events.on(player, 'pause', onPlayPauseStateChanged);
            events.on(player, 'unpause', onPlayPauseStateChanged);
            events.on(player, 'timeupdate', onTimeUpdate);
            const playerInfo = playbackManager.getPlayerInfo();
            const supportedCommands = playerInfo.supportedCommands;
            currentPlayerSupportedCommands = supportedCommands;
            updateSupportedCommands(context, supportedCommands);
        }
    }

    function onBtnCommandClick() {
        if (currentPlayer) {
            if (this.classList.contains('repeatToggleButton')) {
                toggleRepeat();
            } else {
                playbackManager.sendCommand({
                    Name: this.getAttribute('data-command')
                }, currentPlayer);
            }
        }
    }

    function getSaveablePlaylistItems() {
        return getPlaylistItems(currentPlayer).then(function (items) {
            return items.filter(function (i) {
                return i.Id && i.ServerId;
            });
        });
    }

    function savePlaylist() {
        import('playlistEditor').then(({ default: playlistEditor }) => {
            getSaveablePlaylistItems().then(function (items) {
                const serverId = items.length ? items[0].ServerId : ApiClient.serverId();
                new playlistEditor({
                    items: items.map(function (i) {
                        return i.Id;
                    }),
                    serverId: serverId,
                    enableAddToPlayQueue: false,
                    defaultValue: 'new'
                });
            });
        });
    }

    function bindEvents(context) {
        const btnCommand = context.querySelectorAll('.btnCommand');
        const positionSlider = context.querySelector('.nowPlayingPositionSlider');

        for (let i = 0, length = btnCommand.length; i < length; i++) {
            btnCommand[i].addEventListener('click', onBtnCommandClick);
        }

        context.querySelector('.btnToggleFullscreen').addEventListener('click', function (e) {
            if (currentPlayer) {
                playbackManager.sendCommand({
                    Name: e.target.getAttribute('data-command')
                }, currentPlayer);
            }
        });
        context.querySelector('.btnAudioTracks').addEventListener('click', function (e) {
            if (currentPlayer && lastPlayerState && lastPlayerState.NowPlayingItem) {
                showAudioMenu(context, currentPlayer, e.target, lastPlayerState.NowPlayingItem);
            }
        });
        context.querySelector('.btnSubtitles').addEventListener('click', function (e) {
            if (currentPlayer && lastPlayerState && lastPlayerState.NowPlayingItem) {
                showSubtitleMenu(context, currentPlayer, e.target, lastPlayerState.NowPlayingItem);
            }
        });
        context.querySelector('.btnStop').addEventListener('click', function () {
            if (currentPlayer) {
                playbackManager.stop(currentPlayer);
            }
        });
        context.querySelector('.btnPlayPause').addEventListener('click', function () {
            if (currentPlayer) {
                playbackManager.playPause(currentPlayer);
            }
        });
        context.querySelector('.btnNextTrack').addEventListener('click', function () {
            if (currentPlayer) {
                playbackManager.nextTrack(currentPlayer);
            }
        });
        context.querySelector('.btnRewind').addEventListener('click', function () {
            if (currentPlayer) {
                playbackManager.rewind(currentPlayer);
            }
        });
        context.querySelector('.btnFastForward').addEventListener('click', function () {
            if (currentPlayer) {
                playbackManager.fastForward(currentPlayer);
            }
        });
        for (const shuffleButton of context.querySelectorAll('.btnShuffleQueue')) {
            shuffleButton.addEventListener('click', function () {
                if (currentPlayer) {
                    playbackManager.toggleQueueShuffleMode(currentPlayer);
                }
            });
        }

        context.querySelector('.btnPreviousTrack').addEventListener('click', function (e) {
            if (currentPlayer) {
                if (lastPlayerState.NowPlayingItem.MediaType === 'Audio' && (currentPlayer._currentTime >= 5 || !playbackManager.previousTrack(currentPlayer))) {
                    // Cancel this event if doubleclick is fired
                    if (e.detail > 1 && playbackManager.previousTrack(currentPlayer)) {
                        return;
                    }
                    playbackManager.seekPercent(0, currentPlayer);
                    // This is done automatically by playbackManager. However, setting this here gives instant visual feedback.
                    // TODO: Check why seekPercentage doesn't reflect the changes inmmediately, so we can remove this workaround.
                    positionSlider.value = 0;
                } else {
                    playbackManager.previousTrack(currentPlayer);
                }
            }
        });

        context.querySelector('.btnPreviousTrack').addEventListener('dblclick', function () {
            if (currentPlayer) {
                playbackManager.previousTrack(currentPlayer);
            }
        });
        positionSlider.addEventListener('change', function () {
            const value = this.value;

            if (currentPlayer) {
                const newPercent = parseFloat(value);
                playbackManager.seekPercent(newPercent, currentPlayer);
            }
        });

        positionSlider.getBubbleText = function (value) {
            const state = lastPlayerState;

            if (!state || !state.NowPlayingItem || !currentRuntimeTicks) {
                return '--:--';
            }

            let ticks = currentRuntimeTicks;
            ticks /= 100;
            ticks *= value;
            return datetime.getDisplayRunningTime(ticks);
        };

        context.querySelector('.nowPlayingVolumeSlider').addEventListener('input', (e) => {
            playbackManager.setVolume(e.target.value, currentPlayer);
        });

        context.querySelector('.buttonMute').addEventListener('click', function () {
            playbackManager.toggleMute(currentPlayer);
        });
        const playlistContainer = context.querySelector('.playlist');
        playlistContainer.addEventListener('action-remove', function (e) {
            playbackManager.removeFromPlaylist([e.detail.playlistItemId], currentPlayer);
        });
        playlistContainer.addEventListener('itemdrop', function (e) {
            const newIndex = e.detail.newIndex;
            const playlistItemId = e.detail.playlistItemId;
            playbackManager.movePlaylistItem(playlistItemId, newIndex, currentPlayer);
        });
        context.querySelector('.btnSavePlaylist').addEventListener('click', savePlaylist);
        context.querySelector('.btnTogglePlaylist').addEventListener('click', function () {
            if (context.querySelector('.playlist').classList.contains('hide')) {
                context.querySelector('.playlist').classList.remove('hide');
                context.querySelector('.btnSavePlaylist').classList.remove('hide');
                context.querySelector('.volumecontrol').classList.add('hide');
                if (layoutManager.mobile) {
                    context.querySelector('.playlistSectionButton').classList.remove('playlistSectionButtonTransparent');
                }
            } else {
                context.querySelector('.playlist').classList.add('hide');
                context.querySelector('.btnSavePlaylist').classList.add('hide');
                if (showMuteButton || showVolumeSlider) {
                    context.querySelector('.volumecontrol').classList.remove('hide');
                }
                if (layoutManager.mobile) {
                    context.querySelector('.playlistSectionButton').classList.add('playlistSectionButtonTransparent');
                }
            }
        });
    }

    function onPlayerChange() {
        bindToPlayer(dlg, playbackManager.getCurrentPlayer());
    }

    function onMessageSubmit(e) {
        const form = e.target;
        playbackManager.sendCommand({
            Name: 'DisplayMessage',
            Arguments: {
                Header: form.querySelector('#txtMessageTitle').value,
                Text: form.querySelector('#txtMessageText', form).value
            }
        }, currentPlayer);
        form.querySelector('input').value = '';

        import('toast').then(({ default: toast }) => {
            toast('Message sent.');
        });

        e.preventDefault();
        e.stopPropagation();
        return false;
    }

<<<<<<< HEAD
            e.preventDefault();
            e.stopPropagation();
            return false;
        }

        function init(ownerView, context) {
            let volumecontrolHtml = '<div class="volumecontrol flex align-items-center flex-wrap-wrap justify-content-center">';
            volumecontrolHtml += `<button is="paper-icon-button-light" class="buttonMute autoSize" title=${globalize.translate('Mute')}><span class="xlargePaperIconButton material-icons volume_up"></span></button>`;
            volumecontrolHtml += '<div class="sliderContainer nowPlayingVolumeSliderContainer"><input is="emby-slider" type="range" step="1" min="0" max="100" value="0" class="nowPlayingVolumeSlider"/></div>';
            volumecontrolHtml += '</div>';
            const optionsSection = context.querySelector('.playlistSectionButton');
            if (!layoutManager.mobile) {
                context.querySelector('.nowPlayingSecondaryButtons').insertAdjacentHTML('beforeend', volumecontrolHtml);
                optionsSection.classList.remove('align-items-center', 'justify-content-center');
                optionsSection.classList.add('align-items-right', 'justify-content-flex-end');
                context.querySelector('.playlist').classList.remove('hide');
                context.querySelector('.btnSavePlaylist').classList.remove('hide');
                context.classList.add('padded-bottom');
            } else {
                optionsSection.querySelector('.btnTogglePlaylist').insertAdjacentHTML('afterend', volumecontrolHtml);
                optionsSection.classList.add('playlistSectionButtonTransparent');
                context.querySelector('.btnTogglePlaylist').classList.remove('hide');
                context.querySelector('.playlistSectionButton').classList.remove('justify-content-center');
                context.querySelector('.playlistSectionButton').classList.add('justify-content-space-between');
=======
    function onSendStringSubmit(e) {
        const form = e.target;
        playbackManager.sendCommand({
            Name: 'SendString',
            Arguments: {
                String: form.querySelector('#txtTypeText', form).value
>>>>>>> f2540fb8
            }
        }, currentPlayer);
        form.querySelector('input').value = '';

        import('toast').then(({ default: toast }) => {
            toast('Text sent.');
        });

        e.preventDefault();
        e.stopPropagation();
        return false;
    }

    function init(ownerView, context) {
        let volumecontrolHtml = '<div class="volumecontrol flex align-items-center flex-wrap-wrap justify-content-center">';
        volumecontrolHtml += `<button is="paper-icon-button-light" class="buttonMute autoSize" title=${globalize.translate('Mute')}><span class="xlargePaperIconButton material-icons volume_up"></span></button>`;
        volumecontrolHtml += '<div class="sliderContainer nowPlayingVolumeSliderContainer"><input is="emby-slider" type="range" step="1" min="0" max="100" value="0" class="nowPlayingVolumeSlider"/></div>';
        volumecontrolHtml += '</div>';
        const optionsSection = context.querySelector('.playlistSectionButton');
        if (!layoutManager.mobile) {
            context.querySelector('.nowPlayingSecondaryButtons').insertAdjacentHTML('beforeend', volumecontrolHtml);
            optionsSection.classList.remove('align-items-center', 'justify-content-center');
            optionsSection.classList.add('align-items-right', 'justify-content-flex-end');
            context.querySelector('.playlist').classList.remove('hide');
            context.querySelector('.btnSavePlaylist').classList.remove('hide');
            context.classList.add('padded-bottom');
        } else {
            optionsSection.querySelector('.btnTogglePlaylist').insertAdjacentHTML('afterend', volumecontrolHtml);
            optionsSection.classList.add('playlistSectionButtonTransparent');
            context.querySelector('.btnTogglePlaylist').classList.remove('hide');
            context.querySelector('.playlistSectionButton').classList.remove('justify-content-center');
            context.querySelector('.playlistSectionButton').classList.add('justify-content-space-between');
        }

        bindEvents(context);
        context.querySelector('.sendMessageForm').addEventListener('submit', onMessageSubmit);
        context.querySelector('.typeTextForm').addEventListener('submit', onSendStringSubmit);
        events.on(playbackManager, 'playerchange', onPlayerChange);

        if (layoutManager.tv) {
            const positionSlider = context.querySelector('.nowPlayingPositionSlider');
            positionSlider.classList.add('focusable');
            positionSlider.enableKeyboardDragging();
        }
    }

    function onDialogClosed(e) {
        releaseCurrentPlayer();
        events.off(playbackManager, 'playerchange', onPlayerChange);
        lastPlayerState = null;
    }

    function onShow(context, tab) {
        bindToPlayer(context, playbackManager.getCurrentPlayer());
    }

    let dlg;
    let currentPlayer;
    let lastPlayerState;
    let currentPlayerSupportedCommands = [];
    let lastUpdateTime = 0;
    let currentRuntimeTicks = 0;
    const self = this;

    self.init = function (ownerView, context) {
        dlg = context;
        init(ownerView, dlg);
    };

    self.onShow = function () {
        onShow(dlg, window.location.hash);
    };

    self.destroy = function () {
        onDialogClosed();
    };
}<|MERGE_RESOLUTION|>--- conflicted
+++ resolved
@@ -1,27 +1,3 @@
-<<<<<<< HEAD
-define(['browser', 'datetime', 'backdrop', 'libraryBrowser', 'listView', 'imageLoader', 'playbackManager', 'nowPlayingHelper', 'events', 'connectionManager', 'apphost', 'globalize', 'layoutManager', 'userSettings', 'cardBuilder', 'itemContextMenu', 'cardStyle', 'emby-itemscontainer', 'css!./remotecontrol.css', 'emby-ratingbutton'], function (browser, datetime, backdrop, libraryBrowser, listView, imageLoader, playbackManager, nowPlayingHelper, events, connectionManager, appHost, globalize, layoutManager, userSettings, cardBuilder, itemContextMenu) {
-    'use strict';
-
-    appHost = appHost.default || appHost;
-    playbackManager = playbackManager.default || playbackManager;
-    layoutManager = layoutManager.default || layoutManager;
-
-    var showMuteButton = true;
-    var showVolumeSlider = true;
-
-    function showAudioMenu(context, player, button, item) {
-        var currentIndex = playbackManager.getAudioStreamIndex(player);
-        var streams = playbackManager.audioTracks(player);
-        var menuItems = streams.map(function (s) {
-            var menuItem = {
-                name: s.DisplayTitle,
-                id: s.Index
-            };
-
-            if (s.Index == currentIndex) {
-                menuItem.selected = true;
-            }
-=======
 import datetime from 'datetime';
 import backdrop from 'backdrop';
 import listView from 'listView';
@@ -54,7 +30,6 @@
             name: s.DisplayTitle,
             id: s.Index
         };
->>>>>>> f2540fb8
 
         if (s.Index == currentIndex) {
             menuItem.selected = true;
@@ -153,36 +128,6 @@
         return connectionManager.getApiClient(item.ServerId).getScaledImageUrl(item.AlbumId, options);
     }
 
-<<<<<<< HEAD
-    function updateNowPlayingInfo(context, state, serverId) {
-        var item = state.NowPlayingItem;
-        var displayName = item ? getNowPlayingNameHtml(item).replace('<br/>', ' - ') : '';
-        if (typeof item !== 'undefined') {
-            var nowPlayingServerId = (item.ServerId || serverId);
-            if (item.Type == 'Audio' || item.MediaStreams[0].Type == 'Audio') {
-                var songName = item.Name;
-                var artistsSeries = '';
-                var albumName = '';
-                if (item.Artists != null) {
-                    if (item.ArtistItems != null) {
-                        for (const artist of item.ArtistItems) {
-                            const artistName = artist.Name;
-                            const artistId = artist.Id;
-                            artistsSeries += `<a class="button-link emby-button" is="emby-linkbutton" href="details?id=${artistId}&serverId=${nowPlayingServerId}">${artistName}</a>`;
-                            if (artist !== item.ArtistItems.slice(-1)[0]) {
-                                artistsSeries += ', ';
-                            }
-                        }
-                    } else if (item.Artists) {
-                        // For some reason, Chromecast Player doesn't return a item.ArtistItems object, so we need to fallback
-                        // to normal item.Artists item.
-                        // TODO: Normalise fields returned by all the players
-                        for (const artist of item.Artists) {
-                            artistsSeries += `<a>${artist}</a>`;
-                            if (artist !== item.Artists.slice(-1)[0]) {
-                                artistsSeries += ', ';
-                            }
-=======
     return null;
 }
 
@@ -203,7 +148,6 @@
                         artistsSeries += `<a class="button-link emby-button" is="emby-linkbutton" href="details?id=${artistId}&serverId=${nowPlayingServerId}">${artistName}</a>`;
                         if (artist !== item.ArtistItems.slice(-1)[0]) {
                             artistsSeries += ', ';
->>>>>>> f2540fb8
                         }
                     }
                 } else if (item.Artists) {
@@ -242,41 +186,6 @@
             context.querySelector('.nowPlayingPageTitle').innerHTML = displayName;
         }
 
-<<<<<<< HEAD
-            var url = item ? seriesImageUrl(item, {
-                maxHeight: 300
-            }) || imageUrl(item, {
-                maxHeight: 300
-            }) : null;
-
-            let contextButton = context.querySelector('.btnToggleContextMenu');
-            // We remove the previous event listener by replacing the item in each update event
-            const autoFocusContextButton = document.activeElement === contextButton;
-            const contextButtonClone = contextButton.cloneNode(true);
-            contextButton.parentNode.replaceChild(contextButtonClone, contextButton);
-            contextButton = context.querySelector('.btnToggleContextMenu');
-            if (autoFocusContextButton) {
-                contextButton.focus();
-            }
-            const stopPlayback = !!layoutManager.mobile;
-            var options = {
-                play: false,
-                queue: false,
-                stopPlayback: stopPlayback,
-                clearQueue: true,
-                openAlbum: false,
-                positionTo: contextButton
-            };
-            var apiClient = connectionManager.getApiClient(item.ServerId);
-            apiClient.getItem(apiClient.getCurrentUserId(), item.Id).then(function (fullItem) {
-                apiClient.getCurrentUser().then(function (user) {
-                    contextButton.addEventListener('click', function () {
-                        itemContextMenu.show(Object.assign({
-                            item: fullItem,
-                            user: user
-                        }, options));
-                    });
-=======
         if (displayName.length > 0 && item.Type != 'Audio' && item.Type != 'Episode') {
             context.querySelector('.nowPlayingPageTitle').classList.remove('hide');
         } else {
@@ -315,7 +224,6 @@
                         item: fullItem,
                         user: user
                     }, options));
->>>>>>> f2540fb8
                 });
             });
         });
@@ -453,19 +361,10 @@
             context.classList.add('hideVideoButtons');
         }
 
-<<<<<<< HEAD
-        function updateRepeatModeDisplay(repeatMode) {
-            var context = dlg;
-            const toggleRepeatButtons = context.querySelectorAll('.repeatToggleButton');
-            const cssClass = 'buttonActive';
-            let innHtml = '<span class="material-icons repeat"></span>';
-            let repeatOn = true;
-=======
         updateRepeatModeDisplay(playbackManager.getRepeatMode());
         onShuffleQueueModeChange(false);
         updateNowPlayingInfo(context, state);
     }
->>>>>>> f2540fb8
 
     function updateAudioTracksDisplay(player, context) {
         const supportedCommands = currentPlayerSupportedCommands;
@@ -645,28 +544,6 @@
         updateRepeatModeDisplay(playbackManager.getRepeatMode());
     }
 
-<<<<<<< HEAD
-        function onShuffleQueueModeChange(updateView = true) {
-            const shuffleMode = playbackManager.getQueueShuffleMode(this);
-            const context = dlg;
-            const cssClass = 'buttonActive';
-            const shuffleButtons = context.querySelectorAll('.btnShuffleQueue');
-
-            for (const shuffleButton of shuffleButtons) {
-                switch (shuffleMode) {
-                    case 'Shuffle':
-                        shuffleButton.classList.add(cssClass);
-                        break;
-                    case 'Sorted':
-                    default:
-                        shuffleButton.classList.remove(cssClass);
-                        break;
-                }
-            }
-
-            if (updateView) {
-                onPlaylistUpdate();
-=======
     function onShuffleQueueModeChange(updateView = true) {
         const shuffleMode = playbackManager.getQueueShuffleMode(this);
         const context = dlg;
@@ -682,7 +559,6 @@
                 default:
                     shuffleButton.classList.remove(cssClass);
                     break;
->>>>>>> f2540fb8
             }
         }
 
@@ -993,39 +869,12 @@
         return false;
     }
 
-<<<<<<< HEAD
-            e.preventDefault();
-            e.stopPropagation();
-            return false;
-        }
-
-        function init(ownerView, context) {
-            let volumecontrolHtml = '<div class="volumecontrol flex align-items-center flex-wrap-wrap justify-content-center">';
-            volumecontrolHtml += `<button is="paper-icon-button-light" class="buttonMute autoSize" title=${globalize.translate('Mute')}><span class="xlargePaperIconButton material-icons volume_up"></span></button>`;
-            volumecontrolHtml += '<div class="sliderContainer nowPlayingVolumeSliderContainer"><input is="emby-slider" type="range" step="1" min="0" max="100" value="0" class="nowPlayingVolumeSlider"/></div>';
-            volumecontrolHtml += '</div>';
-            const optionsSection = context.querySelector('.playlistSectionButton');
-            if (!layoutManager.mobile) {
-                context.querySelector('.nowPlayingSecondaryButtons').insertAdjacentHTML('beforeend', volumecontrolHtml);
-                optionsSection.classList.remove('align-items-center', 'justify-content-center');
-                optionsSection.classList.add('align-items-right', 'justify-content-flex-end');
-                context.querySelector('.playlist').classList.remove('hide');
-                context.querySelector('.btnSavePlaylist').classList.remove('hide');
-                context.classList.add('padded-bottom');
-            } else {
-                optionsSection.querySelector('.btnTogglePlaylist').insertAdjacentHTML('afterend', volumecontrolHtml);
-                optionsSection.classList.add('playlistSectionButtonTransparent');
-                context.querySelector('.btnTogglePlaylist').classList.remove('hide');
-                context.querySelector('.playlistSectionButton').classList.remove('justify-content-center');
-                context.querySelector('.playlistSectionButton').classList.add('justify-content-space-between');
-=======
     function onSendStringSubmit(e) {
         const form = e.target;
         playbackManager.sendCommand({
             Name: 'SendString',
             Arguments: {
                 String: form.querySelector('#txtTypeText', form).value
->>>>>>> f2540fb8
             }
         }, currentPlayer);
         form.querySelector('input').value = '';
