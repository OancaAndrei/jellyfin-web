/* eslint-disable indent */

/**
 * Module for building cards from item data.
 * @module components/cardBuilder/cardBuilder
 */

import datetime from 'datetime';
import imageLoader from 'imageLoader';
import connectionManager from 'connectionManager';
import itemHelper from 'itemHelper';
import focusManager from 'focusManager';
import indicators from 'indicators';
import globalize from 'globalize';
import layoutManager from 'layoutManager';
import dom from 'dom';
import browser from 'browser';
import playbackManager from 'playbackManager';
import itemShortcuts from 'itemShortcuts';
import imageHelper from 'scripts/imagehelper';
import 'css!./card';
import 'paper-icon-button-light';
import 'programStyles';

        const enableFocusTransform = !browser.slow && !browser.edge;

        /**
         * Generate the HTML markup for cards for a set of items.
         * @param items - The items used to generate cards.
         * @param options - The options of the cards.
         * @returns {string} The HTML markup for the cards.
         */
        export function getCardsHtml(items, options) {
            if (arguments.length === 1) {
                options = arguments[0];
                items = options.items;
            }

            return buildCardsHtmlInternal(items, options);
        }

        /**
         * Computes the number of posters per row.
         * @param {string} shape - Shape of the cards.
         * @param {number} screenWidth - Width of the screen.
         * @param {boolean} isOrientationLandscape - Flag for the orientation of the screen.
         * @returns {number} Number of cards per row for an itemsContainer.
         */
        function getPostersPerRow(shape, screenWidth, isOrientationLandscape) {
            switch (shape) {
                case 'portrait':
                    if (layoutManager.tv) {
                        return 100 / 16.66666667;
                    }
                    if (screenWidth >= 2200) {
                        return 100 / 10;
                    }
                    if (screenWidth >= 1920) {
                        return 100 / 11.1111111111;
                    }
                    if (screenWidth >= 1600) {
                        return 100 / 12.5;
                    }
                    if (screenWidth >= 1400) {
                        return 100 / 14.28571428571;
                    }
                    if (screenWidth >= 1200) {
                        return 100 / 16.66666667;
                    }
                    if (screenWidth >= 800) {
                        return 5;
                    }
                    if (screenWidth >= 700) {
                        return 4;
                    }
                    if (screenWidth >= 500) {
                        return 100 / 33.33333333;
                    }
                    return 100 / 33.33333333;
                case 'square':
                    if (layoutManager.tv) {
                        return 100 / 16.66666667;
                    }
                    if (screenWidth >= 2200) {
                        return 100 / 10;
                    }
                    if (screenWidth >= 1920) {
                        return 100 / 11.1111111111;
                    }
                    if (screenWidth >= 1600) {
                        return 100 / 12.5;
                    }
                    if (screenWidth >= 1400) {
                        return 100 / 14.28571428571;
                    }
                    if (screenWidth >= 1200) {
                        return 100 / 16.66666667;
                    }
                    if (screenWidth >= 800) {
                        return 5;
                    }
                    if (screenWidth >= 700) {
                        return 4;
                    }
                    if (screenWidth >= 500) {
                        return 100 / 33.33333333;
                    }
                    return 2;
                case 'banner':
                    if (screenWidth >= 2200) {
                        return 100 / 25;
                    }
                    if (screenWidth >= 1200) {
                        return 100 / 33.33333333;
                    }
                    if (screenWidth >= 800) {
                        return 2;
                    }
                    return 1;
                case 'backdrop':
                    if (layoutManager.tv) {
                        return 100 / 25;
                    }
                    if (screenWidth >= 2500) {
                        return 6;
                    }
                    if (screenWidth >= 1600) {
                        return 5;
                    }
                    if (screenWidth >= 1200) {
                        return 4;
                    }
                    if (screenWidth >= 770) {
                        return 3;
                    }
                    if (screenWidth >= 420) {
                        return 2;
                    }
                    return 1;
                case 'smallBackdrop':
                    if (screenWidth >= 1600) {
                        return 100 / 12.5;
                    }
                    if (screenWidth >= 1400) {
                        return 100 / 14.2857142857;
                    }
                    if (screenWidth >= 1200) {
                        return 100 / 16.666666666666666666;
                    }
                    if (screenWidth >= 1000) {
                        return 5;
                    }
                    if (screenWidth >= 800) {
                        return 4;
                    }
                    if (screenWidth >= 500) {
                        return 100 / 33.33333333;
                    }
                    return 2;
                case 'overflowSmallBackdrop':
                    if (layoutManager.tv) {
                        return 100 / 18.9;
                    }
                    if (isOrientationLandscape) {
                        if (screenWidth >= 800) {
                            return 100 / 15.5;
                        }
                        return 100 / 23.3;
                    } else {
                        if (screenWidth >= 540) {
                            return 100 / 30;
                        }
                        return 100 / 72;
                    }
                case 'overflowPortrait':

                    if (layoutManager.tv) {
                        return 100 / 15.5;
                    }
                    if (isOrientationLandscape) {
                        if (screenWidth >= 1700) {
                            return 100 / 11.6;
                        }
                        return 100 / 15.5;
                    } else {
                        if (screenWidth >= 1400) {
                            return 100 / 15;
                        }
                        if (screenWidth >= 1200) {
                            return 100 / 18;
                        }
                        if (screenWidth >= 760) {
                            return 100 / 23;
                        }
                        if (screenWidth >= 400) {
                            return 100 / 31.5;
                        }
                        return 100 / 42;
                    }
                case 'overflowSquare':
                    if (layoutManager.tv) {
                        return 100 / 15.5;
                    }
                    if (isOrientationLandscape) {
                        if (screenWidth >= 1700) {
                            return 100 / 11.6;
                        }
                        return 100 / 15.5;
                    } else {
                        if (screenWidth >= 1400) {
                            return 100 / 15;
                        }
                        if (screenWidth >= 1200) {
                            return 100 / 18;
                        }
                        if (screenWidth >= 760) {
                            return 100 / 23;
                        }
                        if (screenWidth >= 540) {
                            return 100 / 31.5;
                        }
                        return 100 / 42;
                    }
                case 'overflowBackdrop':
                    if (layoutManager.tv) {
                        return 100 / 23.3;
                    }
                    if (isOrientationLandscape) {
                        if (screenWidth >= 1700) {
                            return 100 / 18.5;
                        }
                        return 100 / 23.3;
                    } else {
                        if (screenWidth >= 1800) {
                            return 100 / 23.5;
                        }
                        if (screenWidth >= 1400) {
                            return 100 / 30;
                        }
                        if (screenWidth >= 760) {
                            return 100 / 40;
                        }
                        if (screenWidth >= 640) {
                            return 100 / 56;
                        }
                        return 100 / 72;
                    }
                default:
                    return 4;
            }
        }

        /**
         * Checks if the window is resizable.
         * @param {number} windowWidth - Width of the device's screen.
         * @returns {boolean} - Result of the check.
         */
        function isResizable(windowWidth) {
            const screen = window.screen;
            if (screen) {
                const screenWidth = screen.availWidth;

                if ((screenWidth - windowWidth) > 20) {
                    return true;
                }
            }

            return false;
        }

        /**
         * Gets the width of a card's image according to the shape and amount of cards per row.
         * @param {string} shape - Shape of the card.
         * @param {number} screenWidth - Width of the screen.
         * @param {boolean} isOrientationLandscape - Flag for the orientation of the screen.
         * @returns {number} Width of the image for a card.
         */
        function getImageWidth(shape, screenWidth, isOrientationLandscape) {
            const imagesPerRow = getPostersPerRow(shape, screenWidth, isOrientationLandscape);
            return Math.round(screenWidth / imagesPerRow) * 2;
        }

        /**
         * Normalizes the options for a card.
         * @param {Object} items - A set of items.
         * @param {Object} options - Options for handling the items.
         */
        function setCardData(items, options) {
            options.shape = options.shape || 'auto';

            const primaryImageAspectRatio = imageLoader.getPrimaryImageAspectRatio(items);

            if (['auto', 'autohome', 'autooverflow', 'autoVertical'].includes(options.shape)) {

                const requestedShape = options.shape;
                options.shape = null;

                if (primaryImageAspectRatio) {

                    if (primaryImageAspectRatio >= 3) {
                        options.shape = 'banner';
                        options.coverImage = true;
                    } else if (primaryImageAspectRatio >= 1.33) {
                        options.shape = requestedShape === 'autooverflow' ? 'overflowBackdrop' : 'backdrop';
                    } else if (primaryImageAspectRatio > 0.71) {
                        options.shape = requestedShape === 'autooverflow' ? 'overflowSquare' : 'square';
                    } else {
                        options.shape = requestedShape === 'autooverflow' ? 'overflowPortrait' : 'portrait';
                    }
                }

                if (!options.shape) {
                    options.shape = options.defaultShape || (requestedShape === 'autooverflow' ? 'overflowSquare' : 'square');
                }
            }

            if (options.preferThumb === 'auto') {
                options.preferThumb = options.shape === 'backdrop' || options.shape === 'overflowBackdrop';
            }

            options.uiAspect = getDesiredAspect(options.shape);
            options.primaryImageAspectRatio = primaryImageAspectRatio;

            if (!options.width && options.widths) {
                options.width = options.widths[options.shape];
            }

            if (options.rows && typeof (options.rows) !== 'number') {
                options.rows = options.rows[options.shape];
            }

            if (!options.width) {
                let screenWidth = dom.getWindowSize().innerWidth;
                const screenHeight = dom.getWindowSize().innerHeight;

                if (isResizable(screenWidth)) {
                    const roundScreenTo = 100;
                    screenWidth = Math.floor(screenWidth / roundScreenTo) * roundScreenTo;
                }

                options.width = getImageWidth(options.shape, screenWidth, screenWidth > (screenHeight * 1.3));
            }
        }

        /**
         * Generates the internal HTML markup for cards.
         * @param {Object} items - Items for which to generate the markup.
         * @param {Object} options - Options for generating the markup.
         * @returns {string} The internal HTML markup of the cards.
         */
        function buildCardsHtmlInternal(items, options) {
            let isVertical = false;

            if (options.shape === 'autoVertical') {
                isVertical = true;
            }

            setCardData(items, options);

            let html = '';
            let itemsInRow = 0;

            let currentIndexValue;
            let hasOpenRow;
            let hasOpenSection;

            let sectionTitleTagName = options.sectionTitleTagName || 'div';
            let apiClient;
            let lastServerId;

            for (let i = 0; i < items.length; i++) {

                let item = items[i];
                let serverId = item.ServerId || options.serverId;

                if (serverId !== lastServerId) {
                    lastServerId = serverId;
                    apiClient = connectionManager.getApiClient(lastServerId);
                }

                if (options.indexBy) {
                    let newIndexValue = '';

                    if (options.indexBy === 'PremiereDate') {
                        if (item.PremiereDate) {
                            try {
                                newIndexValue = datetime.toLocaleDateString(datetime.parseISO8601Date(item.PremiereDate), { weekday: 'long', month: 'long', day: 'numeric' });
                            } catch (error) {
                                console.error('error parsing timestamp for premiere date', error);
                            }
                        }
                    } else if (options.indexBy === 'ProductionYear') {
                        newIndexValue = item.ProductionYear;
                    } else if (options.indexBy === 'CommunityRating') {
                        newIndexValue = item.CommunityRating ? (Math.floor(item.CommunityRating) + (item.CommunityRating % 1 >= 0.5 ? 0.5 : 0)) + '+' : null;
                    }

                    if (newIndexValue !== currentIndexValue) {

                        if (hasOpenRow) {
                            html += '</div>';
                            hasOpenRow = false;
                            itemsInRow = 0;
                        }

                        if (hasOpenSection) {

                            html += '</div>';

                            if (isVertical) {
                                html += '</div>';
                            }
                            hasOpenSection = false;
                        }

                        if (isVertical) {
                            html += '<div class="verticalSection">';
                        } else {
                            html += '<div class="horizontalSection">';
                        }
                        html += '<' + sectionTitleTagName + ' class="sectionTitle">' + newIndexValue + '</' + sectionTitleTagName + '>';
                        if (isVertical) {
                            html += '<div class="itemsContainer vertical-wrap">';
                        }
                        currentIndexValue = newIndexValue;
                        hasOpenSection = true;
                    }
                }

                if (options.rows && itemsInRow === 0) {

                    if (hasOpenRow) {
                        html += '</div>';
                        hasOpenRow = false;
                    }

                    html += '<div class="cardColumn">';
                    hasOpenRow = true;
                }

                html += buildCard(i, item, apiClient, options);

                itemsInRow++;

                if (options.rows && itemsInRow >= options.rows) {
                    html += '</div>';
                    hasOpenRow = false;
                    itemsInRow = 0;
                }
            }

            if (hasOpenRow) {
                html += '</div>';
            }

            if (hasOpenSection) {
                html += '</div>';

                if (isVertical) {
                    html += '</div>';
                }
            }

            return html;
        }

        /**
         * Computes the aspect ratio for a card given its shape.
         * @param {string} shape - Shape for which to get the aspect ratio.
         * @returns {null|number} Ratio of the shape.
         */
        function getDesiredAspect(shape) {
            if (shape) {
                shape = shape.toLowerCase();
                if (shape.indexOf('portrait') !== -1) {
                    return (2 / 3);
                }
                if (shape.indexOf('backdrop') !== -1) {
                    return (16 / 9);
                }
                if (shape.indexOf('square') !== -1) {
                    return 1;
                }
                if (shape.indexOf('banner') !== -1) {
                    return (1000 / 185);
                }
            }
            return null;
        }

        /** Get the URL of the card's image.
         * @param {Object} item - Item for which to generate a card.
         * @param {Object} apiClient - API client object.
         * @param {Object} options - Options of the card.
         * @param {string} shape - Shape of the desired image.
         * @returns {Object} Object representing the URL of the card's image.
         */
        function getCardImageUrl(item, apiClient, options, shape) {
            item = item.ProgramInfo || item;

            const width = options.width;
            let height = null;
            const primaryImageAspectRatio = item.PrimaryImageAspectRatio;
            let forceName = false;
            let imgUrl = null;
            let coverImage = false;
            let uiAspect = null;

            if (options.preferThumb && item.ImageTags && item.ImageTags.Thumb) {

                imgUrl = apiClient.getScaledImageUrl(item.Id, {
                    type: 'Thumb',
                    maxWidth: width,
                    tag: item.ImageTags.Thumb
                });

            } else if ((options.preferBanner || shape === 'banner') && item.ImageTags && item.ImageTags.Banner) {

                imgUrl = apiClient.getScaledImageUrl(item.Id, {
                    type: 'Banner',
                    maxWidth: width,
                    tag: item.ImageTags.Banner
                });

            } else if (options.preferDisc && item.ImageTags && item.ImageTags.Disc) {

                imgUrl = apiClient.getScaledImageUrl(item.Id, {
                    type: 'Disc',
                    maxWidth: width,
                    tag: item.ImageTags.Disc
                });

            } else if (options.preferLogo && item.ImageTags && item.ImageTags.Logo) {

                imgUrl = apiClient.getScaledImageUrl(item.Id, {
                    type: 'Logo',
                    maxWidth: width,
                    tag: item.ImageTags.Logo
                });

            } else if (options.preferLogo && item.ParentLogoImageTag && item.ParentLogoItemId) {

                imgUrl = apiClient.getScaledImageUrl(item.ParentLogoItemId, {
                    type: 'Logo',
                    maxWidth: width,
                    tag: item.ParentLogoImageTag
                });

            } else if (options.preferThumb && item.SeriesThumbImageTag && options.inheritThumb !== false) {

                imgUrl = apiClient.getScaledImageUrl(item.SeriesId, {
                    type: 'Thumb',
                    maxWidth: width,
                    tag: item.SeriesThumbImageTag
                });

            } else if (options.preferThumb && item.ParentThumbItemId && options.inheritThumb !== false && item.MediaType !== 'Photo') {

                imgUrl = apiClient.getScaledImageUrl(item.ParentThumbItemId, {
                    type: 'Thumb',
                    maxWidth: width,
                    tag: item.ParentThumbImageTag
                });

            } else if (options.preferThumb && item.BackdropImageTags && item.BackdropImageTags.length) {

                imgUrl = apiClient.getScaledImageUrl(item.Id, {
                    type: 'Backdrop',
                    maxWidth: width,
                    tag: item.BackdropImageTags[0]
                });

                forceName = true;

            } else if (options.preferThumb && item.ParentBackdropImageTags && item.ParentBackdropImageTags.length && options.inheritThumb !== false && item.Type === 'Episode') {

                imgUrl = apiClient.getScaledImageUrl(item.ParentBackdropItemId, {
                    type: 'Backdrop',
                    maxWidth: width,
                    tag: item.ParentBackdropImageTags[0]
                });

            } else if (item.ImageTags && item.ImageTags.Primary) {

                height = width && primaryImageAspectRatio ? Math.round(width / primaryImageAspectRatio) : null;

                imgUrl = apiClient.getScaledImageUrl(item.Id, {
                    type: 'Primary',
                    maxHeight: height,
                    maxWidth: width,
                    tag: item.ImageTags.Primary
                });

                if (options.preferThumb && options.showTitle !== false) {
                    forceName = true;
                }

                if (primaryImageAspectRatio) {
                    uiAspect = getDesiredAspect(shape);
                    if (uiAspect) {
                        coverImage = (Math.abs(primaryImageAspectRatio - uiAspect) / uiAspect) <= 0.2;
                    }
                }

            } else if (item.PrimaryImageTag) {

                height = width && primaryImageAspectRatio ? Math.round(width / primaryImageAspectRatio) : null;

                imgUrl = apiClient.getScaledImageUrl(item.PrimaryImageItemId || item.Id || item.ItemId, {
                    type: 'Primary',
                    maxHeight: height,
                    maxWidth: width,
                    tag: item.PrimaryImageTag
                });

                if (options.preferThumb && options.showTitle !== false) {
                    forceName = true;
                }

                if (primaryImageAspectRatio) {
                    uiAspect = getDesiredAspect(shape);
                    if (uiAspect) {
                        coverImage = (Math.abs(primaryImageAspectRatio - uiAspect) / uiAspect) <= 0.2;
                    }
                }
            } else if (item.ParentPrimaryImageTag) {

                imgUrl = apiClient.getScaledImageUrl(item.ParentPrimaryImageItemId, {
                    type: 'Primary',
                    maxWidth: width,
                    tag: item.ParentPrimaryImageTag
                });
            } else if (item.SeriesPrimaryImageTag) {

                imgUrl = apiClient.getScaledImageUrl(item.SeriesId, {
                    type: 'Primary',
                    maxWidth: width,
                    tag: item.SeriesPrimaryImageTag
                });
            } else if (item.AlbumId && item.AlbumPrimaryImageTag) {

                height = width && primaryImageAspectRatio ? Math.round(width / primaryImageAspectRatio) : null;

                imgUrl = apiClient.getScaledImageUrl(item.AlbumId, {
                    type: 'Primary',
                    maxHeight: height,
                    maxWidth: width,
                    tag: item.AlbumPrimaryImageTag
                });

                if (primaryImageAspectRatio) {
                    uiAspect = getDesiredAspect(shape);
                    if (uiAspect) {
                        coverImage = (Math.abs(primaryImageAspectRatio - uiAspect) / uiAspect) <= 0.2;
                    }
                }
            } else if (item.Type === 'Season' && item.ImageTags && item.ImageTags.Thumb) {

                imgUrl = apiClient.getScaledImageUrl(item.Id, {
                    type: 'Thumb',
                    maxWidth: width,
                    tag: item.ImageTags.Thumb
                });

            } else if (item.BackdropImageTags && item.BackdropImageTags.length) {

                imgUrl = apiClient.getScaledImageUrl(item.Id, {
                    type: 'Backdrop',
                    maxWidth: width,
                    tag: item.BackdropImageTags[0]
                });

            } else if (item.ImageTags && item.ImageTags.Thumb) {

                imgUrl = apiClient.getScaledImageUrl(item.Id, {
                    type: 'Thumb',
                    maxWidth: width,
                    tag: item.ImageTags.Thumb
                });

            } else if (item.SeriesThumbImageTag && options.inheritThumb !== false) {

                imgUrl = apiClient.getScaledImageUrl(item.SeriesId, {
                    type: 'Thumb',
                    maxWidth: width,
                    tag: item.SeriesThumbImageTag
                });

            } else if (item.ParentThumbItemId && options.inheritThumb !== false) {

                imgUrl = apiClient.getScaledImageUrl(item.ParentThumbItemId, {
                    type: 'Thumb',
                    maxWidth: width,
                    tag: item.ParentThumbImageTag
                });

            } else if (item.ParentBackdropImageTags && item.ParentBackdropImageTags.length && options.inheritThumb !== false) {

                imgUrl = apiClient.getScaledImageUrl(item.ParentBackdropItemId, {
                    type: 'Backdrop',
                    maxWidth: width,
                    tag: item.ParentBackdropImageTags[0]
                });

            }

            return {
                imgUrl: imgUrl,
                forceName: forceName,
                coverImage: coverImage
            };
        }

        /**
         * Generates a random integer in a given range.
         * @param {number} min - Minimum of the range.
         * @param {number} max - Maximum of the range.
         * @returns {number} Randomly generated number.
         */
        function getRandomInt(min, max) {
            return Math.floor(Math.random() * (max - min + 1)) + min;
        }

        /**
         * Generates an index used to select the default color of a card based on a string.
         * @param {string} str - String to use for generating the index.
         * @returns {number} Index of the color.
         */
        function getDefaultColorIndex(str) {
            const numRandomColors = 5;

            if (str) {
                const charIndex = Math.floor(str.length / 2);
                const character = String(str.substr(charIndex, 1).charCodeAt());
                let sum = 0;
                for (let i = 0; i < character.length; i++) {
                    sum += parseInt(character.charAt(i));
                }
                let index = String(sum).substr(-1);

                return (index % numRandomColors) + 1;
            } else {
                return getRandomInt(1, numRandomColors);
            }
        }

        /**
         * Generates the HTML markup for a card's text.
         * @param {Array} lines - Array containing the text lines.
         * @param {string} cssClass - Base CSS class to use for the lines.
         * @param {boolean} forceLines - Flag to force the rendering of all lines.
         * @param {boolean} isOuterFooter - Flag to mark the text lines as outer footer.
         * @param {string} cardLayout - DEPRECATED
         * @param {boolean} addRightMargin - Flag to add a right margin to the text.
         * @param {number} maxLines - Maximum number of lines to render.
         * @returns {string} HTML markup for the card's text.
         */
        function getCardTextLines(lines, cssClass, forceLines, isOuterFooter, cardLayout, addRightMargin, maxLines) {
            let html = '';

            let valid = 0;

            for (let i = 0; i < lines.length; i++) {

                let currentCssClass = cssClass;
                let text = lines[i];

                if (valid > 0 && isOuterFooter) {
                    currentCssClass += ' cardText-secondary';
                } else if (valid === 0 && isOuterFooter) {
                    currentCssClass += ' cardText-first';
                }

                if (addRightMargin) {
                    currentCssClass += ' cardText-rightmargin';
                }

                if (text) {
                    html += "<div class='" + currentCssClass + "'>";
                    html += text;
                    html += '</div>';
                    valid++;

                    if (maxLines && valid >= maxLines) {
                        break;
                    }
                }
            }

            if (forceLines) {

                let linesLength = maxLines || Math.min(lines.length, maxLines || lines.length);

                while (valid < linesLength) {
                    html += "<div class='" + cssClass + "'>&nbsp;</div>";
                    valid++;
                }
            }

            return html;
        }

        /**
         * Determines if the item is live TV.
         * @param {Object} item - Item to use for the check.
         * @returns {boolean} Flag showing if the item is live TV.
         */
        function isUsingLiveTvNaming(item) {
            return item.Type === 'Program' || item.Type === 'Timer' || item.Type === 'Recording';
        }

        /**
         * Returns the air time text for the item based on the given times.
         * @param {object} item - Item used to generate the air time text.
         * @param {string} showAirDateTime - ISO8601 date for the start of the show.
         * @param {string} showAirEndTime - ISO8601 date for the end of the show.
         * @returns {string} The air time text for the item based on the given dates.
         */
        function getAirTimeText(item, showAirDateTime, showAirEndTime) {
            let airTimeText = '';

            if (item.StartDate) {

                try {
                    let date = datetime.parseISO8601Date(item.StartDate);

                    if (showAirDateTime) {
                        airTimeText += datetime.toLocaleDateString(date, { weekday: 'short', month: 'short', day: 'numeric' }) + ' ';
                    }

                    airTimeText += datetime.getDisplayTime(date);

                    if (item.EndDate && showAirEndTime) {
                        date = datetime.parseISO8601Date(item.EndDate);
                        airTimeText += ' - ' + datetime.getDisplayTime(date);
                    }
                } catch (e) {
                    console.error('error parsing date: ' + item.StartDate);
                }
            }

            return airTimeText;
        }

        /**
         * Generates the HTML markup for the card's footer text.
         * @param {Object} item - Item used to generate the footer text.
         * @param {Object} apiClient - API client instance.
         * @param {Object} options - Options used to generate the footer text.
         * @param {string} showTitle - Flag to show the title in the footer.
         * @param {boolean} forceName - Flag to force showing the name of the item.
         * @param {boolean} overlayText - Flag to show overlay text.
         * @param {Object} imgUrl - Object representing the card's image URL.
         * @param {string} footerClass - CSS classes of the footer element.
         * @param {string} progressHtml - HTML markup of the progress bar element.
         * @param {string} logoUrl - URL of the logo for the item.
         * @param {boolean} isOuterFooter - Flag to mark the text as outer footer.
         * @returns {string} HTML markup of the card's footer text element.
         */
        function getCardFooterText(item, apiClient, options, showTitle, forceName, overlayText, imgUrl, footerClass, progressHtml, logoUrl, isOuterFooter) {
            let html = '';

            if (logoUrl) {
                html += '<div class="lazy cardFooterLogo" data-src="' + logoUrl + '"></div>';
            }

            const showOtherText = isOuterFooter ? !overlayText : overlayText;

            if (isOuterFooter && options.cardLayout && layoutManager.mobile) {

                if (options.cardFooterAside !== 'none') {
<<<<<<< HEAD
                    html += '<button is="paper-icon-button-light" class="itemAction btnCardOptions cardText-secondary" data-action="menu"><i class="material-icons more_vert"></i></button>';
=======
                    html += '<button is="paper-icon-button-light" class="itemAction btnCardOptions cardText-secondary" data-action="menu"><span class="material-icons more_horiz"></span></button>';
>>>>>>> f45a4d1a
                }
            }

            const cssClass = options.centerText ? 'cardText cardTextCentered' : 'cardText';
            const serverId = item.ServerId || options.serverId;

            let lines = [];
            const parentTitleUnderneath = item.Type === 'MusicAlbum' || item.Type === 'Audio' || item.Type === 'MusicVideo';
            let titleAdded;

            if (showOtherText) {
                if ((options.showParentTitle || options.showParentTitleOrTitle) && !parentTitleUnderneath) {

                    if (isOuterFooter && item.Type === 'Episode' && item.SeriesName) {

                        if (item.SeriesId) {
                            lines.push(getTextActionButton({
                                Id: item.SeriesId,
                                ServerId: serverId,
                                Name: item.SeriesName,
                                Type: 'Series',
                                IsFolder: true
                            }));
                        } else {
                            lines.push(item.SeriesName);
                        }
                    } else {

                        if (isUsingLiveTvNaming(item)) {

                            lines.push(item.Name);

                            if (!item.EpisodeTitle) {
                                titleAdded = true;
                            }

                        } else {
                            const parentTitle = item.SeriesName || item.Series || item.Album || item.AlbumArtist || '';

                            if (parentTitle || showTitle) {
                                lines.push(parentTitle);
                            }
                        }
                    }
                }
            }

            let showMediaTitle = (showTitle && !titleAdded) || (options.showParentTitleOrTitle && !lines.length);
            if (!showMediaTitle && !titleAdded && (showTitle || forceName)) {
                showMediaTitle = true;
            }

            if (showMediaTitle) {

                const name = options.showTitle === 'auto' && !item.IsFolder && item.MediaType === 'Photo' ? '' : itemHelper.getDisplayName(item, {
                    includeParentInfo: options.includeParentInfoInTitle
                });

                lines.push(getTextActionButton({
                    Id: item.Id,
                    ServerId: serverId,
                    Name: name,
                    Type: item.Type,
                    CollectionType: item.CollectionType,
                    IsFolder: item.IsFolder
                }));
            }

            if (showOtherText) {
                if (options.showParentTitle && parentTitleUnderneath) {

                    if (isOuterFooter && item.AlbumArtists && item.AlbumArtists.length) {
                        item.AlbumArtists[0].Type = 'MusicArtist';
                        item.AlbumArtists[0].IsFolder = true;
                        lines.push(getTextActionButton(item.AlbumArtists[0], null, serverId));
                    } else {
                        lines.push(isUsingLiveTvNaming(item) ? item.Name : (item.SeriesName || item.Series || item.Album || item.AlbumArtist || ''));
                    }
                }

                if (options.showItemCounts) {
                    lines.push(getItemCountsHtml(options, item));
                }

                if (options.textLines) {
                    const additionalLines = options.textLines(item);
                    for (let i = 0; i < additionalLines.length; i++) {
                        lines.push(additionalLines[i]);
                    }
                }

                if (options.showSongCount) {
                    let songLine = '';

                    if (item.SongCount) {
                        songLine = item.SongCount === 1 ?
                            globalize.translate('ValueOneSong') :
                            globalize.translate('ValueSongCount', item.SongCount);
                    }

                    lines.push(songLine);
                }

                if (options.showPremiereDate) {

                    if (item.PremiereDate) {
                        try {
                            lines.push(datetime.toLocaleDateString(
                                datetime.parseISO8601Date(item.PremiereDate),
                                { weekday: 'long', month: 'long', day: 'numeric' }
                            ));
                        } catch (err) {
                            lines.push('');

                        }
                    } else {
                        lines.push('');
                    }
                }

                if (options.showYear || options.showSeriesYear) {

                    if (item.Type === 'Series') {
                        if (item.Status === 'Continuing') {

                            lines.push(globalize.translate('SeriesYearToPresent', item.ProductionYear || ''));

                        } else {

                            if (item.EndDate && item.ProductionYear) {
                                const endYear = datetime.parseISO8601Date(item.EndDate).getFullYear();
                                lines.push(item.ProductionYear + ((endYear === item.ProductionYear) ? '' : (' - ' + endYear)));
                            } else {
                                lines.push(item.ProductionYear || '');
                            }
                        }
                    } else {
                        lines.push(item.ProductionYear || '');
                    }
                }

                if (options.showRuntime) {

                    if (item.RunTimeTicks) {

                        lines.push(datetime.getDisplayRunningTime(item.RunTimeTicks));
                    } else {
                        lines.push('');
                    }
                }

                if (options.showAirTime) {

                    lines.push(getAirTimeText(item, options.showAirDateTime, options.showAirEndTime) || '');
                }

                if (options.showChannelName) {

                    if (item.ChannelId) {

                        lines.push(getTextActionButton({

                            Id: item.ChannelId,
                            ServerId: serverId,
                            Name: item.ChannelName,
                            Type: 'TvChannel',
                            MediaType: item.MediaType,
                            IsFolder: false

                        }, item.ChannelName));
                    } else {
                        lines.push(item.ChannelName || '&nbsp;');
                    }
                }

                if (options.showCurrentProgram && item.Type === 'TvChannel') {

                    if (item.CurrentProgram) {
                        lines.push(item.CurrentProgram.Name);
                    } else {
                        lines.push('');
                    }
                }

                if (options.showCurrentProgramTime && item.Type === 'TvChannel') {

                    if (item.CurrentProgram) {
                        lines.push(getAirTimeText(item.CurrentProgram, false, true) || '');
                    } else {
                        lines.push('');
                    }
                }

                if (options.showSeriesTimerTime) {
                    if (item.RecordAnyTime) {

                        lines.push(globalize.translate('Anytime'));
                    } else {
                        lines.push(datetime.getDisplayTime(item.StartDate));
                    }
                }

                if (options.showSeriesTimerChannel) {
                    if (item.RecordAnyChannel) {
                        lines.push(globalize.translate('AllChannels'));
                    } else {
                        lines.push(item.ChannelName || globalize.translate('OneChannel'));
                    }
                }

                if (options.showPersonRoleOrType) {
                    if (item.Role) {
                        lines.push(globalize.translate('PersonRole', item.Role));
                    }
                }
            }

            if ((showTitle || !imgUrl) && forceName && overlayText && lines.length === 1) {
                lines = [];
            }

            const addRightTextMargin = isOuterFooter && options.cardLayout && !options.centerText && options.cardFooterAside !== 'none' && layoutManager.mobile;

            html += getCardTextLines(lines, cssClass, !options.overlayText, isOuterFooter, options.cardLayout, addRightTextMargin, options.lines);

            if (progressHtml) {
                html += progressHtml;
            }

            if (html) {

                if (!isOuterFooter || logoUrl || options.cardLayout) {
                    html = '<div class="' + footerClass + '">' + html;

                    //cardFooter
                    html += '</div>';
                }
            }

            return html;
        }

        /**
         * Generates the HTML markup for the action button.
         * @param {Object} item - Item used to generate the action button.
         * @param {string} text - Text of the action button.
         * @param {string} serverId - ID of the server.
         * @returns {string} HTML markup of the action button.
         */
        function getTextActionButton(item, text, serverId) {
            if (!text) {
                text = itemHelper.getDisplayName(item);
            }

            if (layoutManager.tv) {
                return text;
            }

            let html = '<button ' + itemShortcuts.getShortcutAttributesHtml(item, serverId) + ' type="button" class="itemAction textActionButton" title="' + text + '" data-action="link">';
            html += text;
            html += '</button>';

            return html;
        }

        /**
         * Generates HTML markup for the item count indicator.
         * @param {Object} options - Options used to generate the item count.
         * @param {Object} item - Item used to generate the item count.
         * @returns {string} HTML markup for the item count indicator.
         */
        function getItemCountsHtml(options, item) {
            let counts = [];
            let childText;

            if (item.Type === 'Playlist') {

                childText = '';

                if (item.RunTimeTicks) {

                    let minutes = item.RunTimeTicks / 600000000;

                    minutes = minutes || 1;

                    childText += globalize.translate('ValueMinutes', Math.round(minutes));

                } else {
                    childText += globalize.translate('ValueMinutes', 0);
                }

                counts.push(childText);

            } else if (item.Type === 'Genre' || item.Type === 'Studio') {

                if (item.MovieCount) {

                    childText = item.MovieCount === 1 ?
                        globalize.translate('ValueOneMovie') :
                        globalize.translate('ValueMovieCount', item.MovieCount);

                    counts.push(childText);
                }

                if (item.SeriesCount) {

                    childText = item.SeriesCount === 1 ?
                        globalize.translate('ValueOneSeries') :
                        globalize.translate('ValueSeriesCount', item.SeriesCount);

                    counts.push(childText);
                }
                if (item.EpisodeCount) {

                    childText = item.EpisodeCount === 1 ?
                        globalize.translate('ValueOneEpisode') :
                        globalize.translate('ValueEpisodeCount', item.EpisodeCount);

                    counts.push(childText);
                }

            } else if (item.Type === 'MusicGenre' || options.context === 'MusicArtist') {

                if (item.AlbumCount) {

                    childText = item.AlbumCount === 1 ?
                        globalize.translate('ValueOneAlbum') :
                        globalize.translate('ValueAlbumCount', item.AlbumCount);

                    counts.push(childText);
                }
                if (item.SongCount) {

                    childText = item.SongCount === 1 ?
                        globalize.translate('ValueOneSong') :
                        globalize.translate('ValueSongCount', item.SongCount);

                    counts.push(childText);
                }
                if (item.MusicVideoCount) {

                    childText = item.MusicVideoCount === 1 ?
                        globalize.translate('ValueOneMusicVideo') :
                        globalize.translate('ValueMusicVideoCount', item.MusicVideoCount);

                    counts.push(childText);
                }

            } else if (item.Type === 'Series') {

                childText = item.RecursiveItemCount === 1 ?
                    globalize.translate('ValueOneEpisode') :
                    globalize.translate('ValueEpisodeCount', item.RecursiveItemCount);

                counts.push(childText);
            }

            return counts.join(', ');
        }

        let refreshIndicatorLoaded;

        /**
         * Imports the refresh indicator element.
         */
        function requireRefreshIndicator() {
            if (!refreshIndicatorLoaded) {
                refreshIndicatorLoaded = true;
                require(['emby-itemrefreshindicator']);
            }
        }

        /**
         * Returns the default background class for a card based on a string.
         * @param {string} str - Text used to generate the background class.
         * @returns {string} CSS classes for default card backgrounds.
         */
        export function getDefaultBackgroundClass(str) {
            return 'defaultCardBackground defaultCardBackground' + getDefaultColorIndex(str);
        }

        /**
         * Builds the HTML markup for an individual card.
         * @param {number} index - Index of the card
         * @param {object} item - Item used to generate the card.
         * @param {object} apiClient - API client instance.
         * @param {object} options - Options used to generate the card.
         * @returns {string} HTML markup for the generated card.
         */
        function buildCard(index, item, apiClient, options) {
            let action = options.action || 'link';

            if (action === 'play' && item.IsFolder) {
                // If this hard-coding is ever removed make sure to test nested photo albums
                action = 'link';
            } else if (item.MediaType === 'Photo') {
                action = 'play';
            }

            let shape = options.shape;

            if (shape === 'mixed') {

                shape = null;

                const primaryImageAspectRatio = item.PrimaryImageAspectRatio;

                if (primaryImageAspectRatio) {

                    if (primaryImageAspectRatio >= 1.33) {
                        shape = 'mixedBackdrop';
                    } else if (primaryImageAspectRatio > 0.71) {
                        shape = 'mixedSquare';
                    } else {
                        shape = 'mixedPortrait';
                    }
                }

                shape = shape || 'mixedSquare';
            }

            // TODO move card creation code to Card component

            let className = 'card';

            if (shape) {
                className += ' ' + shape + 'Card';
            }

            if (options.cardCssClass) {
                className += ' ' + options.cardCssClass;
            }

            if (options.cardClass) {
                className += ' ' + options.cardClass;
            }

            if (layoutManager.desktop) {
                className += ' card-hoverable';
            }

            if (layoutManager.tv) {
                className += ' show-focus';

                if (enableFocusTransform) {
                    className += ' show-animation';
                }
            }

            const imgInfo = getCardImageUrl(item, apiClient, options, shape);
            const imgUrl = imgInfo.imgUrl;

            const forceName = imgInfo.forceName;

            const showTitle = options.showTitle === 'auto' ? true : (options.showTitle || item.Type === 'PhotoAlbum' || item.Type === 'Folder');
            const overlayText = options.overlayText;

            let cardImageContainerClass = 'cardImageContainer';
            const coveredImage = options.coverImage || imgInfo.coverImage;

            if (coveredImage) {
                cardImageContainerClass += ' coveredImage';

                if (item.MediaType === 'Photo' || item.Type === 'PhotoAlbum' || item.Type === 'Folder' || item.ProgramInfo || item.Type === 'Program' || item.Type === 'Recording') {
                    cardImageContainerClass += ' coveredImage-noScale';
                }
            }

            if (!imgUrl) {
                cardImageContainerClass += ' ' + getDefaultBackgroundClass(item.Name);
            }

            let cardBoxClass = options.cardLayout ? 'cardBox visualCardBox' : 'cardBox';

            let footerCssClass;
            let progressHtml = indicators.getProgressBarHtml(item);

            let innerCardFooter = '';

            let footerOverlayed = false;

            let logoUrl;
            const logoHeight = 40;

            if (options.showChannelLogo && item.ChannelPrimaryImageTag) {
                logoUrl = apiClient.getScaledImageUrl(item.ChannelId, {
                    type: 'Primary',
                    height: logoHeight,
                    tag: item.ChannelPrimaryImageTag
                });
            } else if (options.showLogo && item.ParentLogoImageTag) {
                logoUrl = apiClient.getScaledImageUrl(item.ParentLogoItemId, {
                    type: 'Logo',
                    height: logoHeight,
                    tag: item.ParentLogoImageTag
                });
            }

            if (overlayText) {

                logoUrl = null;

                footerCssClass = progressHtml ? 'innerCardFooter fullInnerCardFooter' : 'innerCardFooter';
                innerCardFooter += getCardFooterText(item, apiClient, options, showTitle, forceName, overlayText, imgUrl, footerCssClass, progressHtml, logoUrl, false);
                footerOverlayed = true;
            } else if (progressHtml) {
                innerCardFooter += '<div class="innerCardFooter fullInnerCardFooter innerCardFooterClear">';
                innerCardFooter += progressHtml;
                innerCardFooter += '</div>';

                progressHtml = '';
            }

            const mediaSourceCount = item.MediaSourceCount || 1;
            if (mediaSourceCount > 1) {
                innerCardFooter += '<div class="mediaSourceIndicator">' + mediaSourceCount + '</div>';
            }

            let outerCardFooter = '';
            if (!overlayText && !footerOverlayed) {
                footerCssClass = options.cardLayout ? 'cardFooter' : 'cardFooter cardFooter-transparent';

                if (logoUrl) {
                    footerCssClass += ' cardFooter-withlogo';
                }

                if (!options.cardLayout) {
                    logoUrl = null;
                }

                outerCardFooter = getCardFooterText(item, apiClient, options, showTitle, forceName, overlayText, imgUrl, footerCssClass, progressHtml, logoUrl, true);
            }

            if (outerCardFooter && !options.cardLayout) {
                cardBoxClass += ' cardBox-bottompadded';
            }

            let overlayButtons = '';
            if (layoutManager.mobile) {
                let overlayPlayButton = options.overlayPlayButton;

                if (overlayPlayButton == null && !options.overlayMoreButton && !options.overlayInfoButton && !options.cardLayout) {
                    overlayPlayButton = item.MediaType === 'Video';
                }

                const btnCssClass = 'cardOverlayButton cardOverlayButton-br itemAction';

                if (options.centerPlayButton) {
                    overlayButtons += '<button is="paper-icon-button-light" class="' + btnCssClass + ' cardOverlayButton-centered" data-action="play"><span class="material-icons cardOverlayButtonIcon play_arrow"></span></button>';
                }

                if (overlayPlayButton && !item.IsPlaceHolder && (item.LocationType !== 'Virtual' || !item.MediaType || item.Type === 'Program') && item.Type !== 'Person') {
                    overlayButtons += '<button is="paper-icon-button-light" class="' + btnCssClass + '" data-action="play"><span class="material-icons cardOverlayButtonIcon play_arrow"></span></button>';
                }

                if (options.overlayMoreButton) {
<<<<<<< HEAD
                    overlayButtons += '<button is="paper-icon-button-light" class="' + btnCssClass + '" data-action="menu"><i class="material-icons cardOverlayButtonIcon more_vert"></i></button>';
=======
                    overlayButtons += '<button is="paper-icon-button-light" class="' + btnCssClass + '" data-action="menu"><span class="material-icons cardOverlayButtonIcon more_horiz"></span></button>';
>>>>>>> f45a4d1a
                }
            }

            if (options.showChildCountIndicator && item.ChildCount) {
                className += ' groupedCard';
            }

            // cardBox can be it's own separate element if an outer footer is ever needed
            let cardImageContainerOpen;
            let cardImageContainerClose = '';
            let cardBoxClose = '';
            let cardScalableClose = '';

            let cardContentClass = 'cardContent';
            if (!options.cardLayout) {
                cardContentClass += ' cardContent-shadow';
            }

            if (layoutManager.tv) {

                // Don't use the IMG tag with safari because it puts a white border around it
                cardImageContainerOpen = imgUrl ? ('<div class="' + cardImageContainerClass + ' ' + cardContentClass + ' lazy" data-src="' + imgUrl + '">') : ('<div class="' + cardImageContainerClass + ' ' + cardContentClass + '">');

                cardImageContainerClose = '</div>';
            } else {
                // Don't use the IMG tag with safari because it puts a white border around it
                cardImageContainerOpen = imgUrl ? ('<button data-action="' + action + '" class="cardContent-button ' + cardImageContainerClass + ' ' + cardContentClass + ' itemAction lazy" data-src="' + imgUrl + '">') : ('<button data-action="' + action + '" class="cardContent-button ' + cardImageContainerClass + ' ' + cardContentClass + ' itemAction">');

                cardImageContainerClose = '</button>';
            }

            let cardScalableClass = 'cardScalable';

            cardImageContainerOpen = '<div class="' + cardBoxClass + '"><div class="' + cardScalableClass + '"><div class="cardPadder-' + shape + '"></div>' + cardImageContainerOpen;
            cardBoxClose = '</div>';
            cardScalableClose = '</div>';

            let indicatorsHtml = '';

            if (options.missingIndicator !== false) {
                indicatorsHtml += indicators.getMissingIndicator(item);
            }

            indicatorsHtml += indicators.getSyncIndicator(item);
            indicatorsHtml += indicators.getTimerIndicator(item);

            indicatorsHtml += indicators.getTypeIndicator(item);

            if (options.showGroupCount) {

                indicatorsHtml += indicators.getChildCountIndicatorHtml(item, {
                    minCount: 1
                });
            } else {
                indicatorsHtml += indicators.getPlayedIndicatorHtml(item);
            }

            if (item.Type === 'CollectionFolder' || item.CollectionType) {
                const refreshClass = item.RefreshProgress ? '' : ' class="hide"';
                indicatorsHtml += '<div is="emby-itemrefreshindicator"' + refreshClass + ' data-progress="' + (item.RefreshProgress || 0) + '" data-status="' + item.RefreshStatus + '"></div>';
                requireRefreshIndicator();
            }

            if (indicatorsHtml) {
                cardImageContainerOpen += '<div class="cardIndicators">' + indicatorsHtml + '</div>';
            }

            if (!imgUrl) {
                cardImageContainerOpen += getDefaultText(item, options);
            }

            const tagName = (layoutManager.tv) && !overlayButtons ? 'button' : 'div';

            const nameWithPrefix = (item.SortName || item.Name || '');
            let prefix = nameWithPrefix.substring(0, Math.min(3, nameWithPrefix.length));

            if (prefix) {
                prefix = prefix.toUpperCase();
            }

            let timerAttributes = '';
            if (item.TimerId) {
                timerAttributes += ' data-timerid="' + item.TimerId + '"';
            }
            if (item.SeriesTimerId) {
                timerAttributes += ' data-seriestimerid="' + item.SeriesTimerId + '"';
            }

            let actionAttribute;

            if (tagName === 'button') {
                className += ' itemAction';
                actionAttribute = ' data-action="' + action + '"';
            } else {
                actionAttribute = '';
            }

            if (item.Type !== 'MusicAlbum' && item.Type !== 'MusicArtist' && item.Type !== 'Audio') {
                className += ' card-withuserdata';
            }

            const positionTicksData = item.UserData && item.UserData.PlaybackPositionTicks ? (' data-positionticks="' + item.UserData.PlaybackPositionTicks + '"') : '';
            const collectionIdData = options.collectionId ? (' data-collectionid="' + options.collectionId + '"') : '';
            const playlistIdData = options.playlistId ? (' data-playlistid="' + options.playlistId + '"') : '';
            const mediaTypeData = item.MediaType ? (' data-mediatype="' + item.MediaType + '"') : '';
            const collectionTypeData = item.CollectionType ? (' data-collectiontype="' + item.CollectionType + '"') : '';
            const channelIdData = item.ChannelId ? (' data-channelid="' + item.ChannelId + '"') : '';
            const contextData = options.context ? (' data-context="' + options.context + '"') : '';
            const parentIdData = options.parentId ? (' data-parentid="' + options.parentId + '"') : '';

            let additionalCardContent = '';

            if (layoutManager.desktop) {
                additionalCardContent += getHoverMenuHtml(item, action);
            }

            return '<' + tagName + ' data-index="' + index + '"' + timerAttributes + actionAttribute + ' data-isfolder="' + (item.IsFolder || false) + '" data-serverid="' + (item.ServerId || options.serverId) + '" data-id="' + (item.Id || item.ItemId) + '" data-type="' + item.Type + '"' + mediaTypeData + collectionTypeData + channelIdData + positionTicksData + collectionIdData + playlistIdData + contextData + parentIdData + ' data-prefix="' + prefix + '" class="' + className + '">' + cardImageContainerOpen + innerCardFooter + cardImageContainerClose + overlayButtons + additionalCardContent + cardScalableClose + outerCardFooter + cardBoxClose + '</' + tagName + '>';
        }

        /**
         * Generates HTML markup for the card overlay.
         * @param {object} item - Item used to generate the card overlay.
         * @param {string} action - Action assigned to the overlay.
         * @returns {string} HTML markup of the card overlay.
         */
        function getHoverMenuHtml(item, action) {
            let html = '';

            html += '<div class="cardOverlayContainer itemAction" data-action="' + action + '">';

            const btnCssClass = 'cardOverlayButton cardOverlayButton-hover itemAction paper-icon-button-light';

            if (playbackManager.canPlay(item)) {
                html += '<button is="paper-icon-button-light" class="' + btnCssClass + ' cardOverlayFab-primary" data-action="resume"><span class="material-icons cardOverlayButtonIcon cardOverlayButtonIcon-hover play_arrow"></span></button>';
            }

            html += '<div class="cardOverlayButton-br flex">';

            const userData = item.UserData || {};

            if (itemHelper.canMarkPlayed(item)) {
                require(['emby-playstatebutton']);
                html += '<button is="emby-playstatebutton" type="button" data-action="none" class="' + btnCssClass + '" data-id="' + item.Id + '" data-serverid="' + item.ServerId + '" data-itemtype="' + item.Type + '" data-played="' + (userData.Played) + '"><span class="material-icons cardOverlayButtonIcon cardOverlayButtonIcon-hover check"></span></button>';
            }

            if (itemHelper.canRate(item)) {

                const likes = userData.Likes == null ? '' : userData.Likes;

                require(['emby-ratingbutton']);
                html += '<button is="emby-ratingbutton" type="button" data-action="none" class="' + btnCssClass + '" data-id="' + item.Id + '" data-serverid="' + item.ServerId + '" data-itemtype="' + item.Type + '" data-likes="' + likes + '" data-isfavorite="' + (userData.IsFavorite) + '"><span class="material-icons cardOverlayButtonIcon cardOverlayButtonIcon-hover favorite"></span></button>';
            }

<<<<<<< HEAD
            html += '<button is="paper-icon-button-light" class="' + btnCssClass + '" data-action="menu"><i class="material-icons cardOverlayButtonIcon cardOverlayButtonIcon-hover more_vert"></i></button>';
=======
            html += '<button is="paper-icon-button-light" class="' + btnCssClass + '" data-action="menu"><span class="material-icons cardOverlayButtonIcon cardOverlayButtonIcon-hover more_horiz"></span></button>';
>>>>>>> f45a4d1a

            html += '</div>';
            html += '</div>';

            return html;
        }

        /**
         * Generates the text or icon used for default card backgrounds.
         * @param {object} item - Item used to generate the card overlay.
         * @param {object} options - Options used to generate the card overlay.
         * @returns {string} HTML markup of the card overlay.
         */
        export function getDefaultText(item, options) {
            if (item.CollectionType) {
                return '<span class="cardImageIcon material-icons ' + imageHelper.getLibraryIcon(item.CollectionType) + '"></span>';
            }

            switch (item.Type) {
                case 'MusicAlbum':
                    return '<span class="cardImageIcon material-icons album"></span>';
                case 'MusicArtist':
                case 'Person':
                    return '<span class="cardImageIcon material-icons person"></span>';
                case 'Movie':
                    return '<span class="cardImageIcon material-icons movie"></span>';
                case 'Series':
                    return '<span class="cardImageIcon material-icons tv"></span>';
                case 'Book':
                    return '<span class="cardImageIcon material-icons book"></span>';
                case 'Folder':
                    return '<span class="cardImageIcon material-icons folder"></span>';
            }

            if (options && options.defaultCardImageIcon) {
                return '<span class="cardImageIcon material-icons ' + options.defaultCardImageIcon + '"></span>';
            }

            const defaultName = isUsingLiveTvNaming(item) ? item.Name : itemHelper.getDisplayName(item);
            return '<div class="cardText cardDefaultText">' + defaultName + '</div>';
        }

        /**
         * Builds a set of cards and inserts them into the page.
         * @param {Array} items - Array of items used to build the cards.
         * @param {options} options - Options of the cards to build.
         */
        export function buildCards(items, options) {
            // Abort if the container has been disposed
            if (!document.body.contains(options.itemsContainer)) {
                return;
            }

            if (options.parentContainer) {
                if (items.length) {
                    options.parentContainer.classList.remove('hide');
                } else {
                    options.parentContainer.classList.add('hide');
                    return;
                }
            }

            const html = buildCardsHtmlInternal(items, options);

            if (html) {

                if (options.itemsContainer.cardBuilderHtml !== html) {
                    options.itemsContainer.innerHTML = html;

                    if (items.length < 50) {
                        options.itemsContainer.cardBuilderHtml = html;
                    } else {
                        options.itemsContainer.cardBuilderHtml = null;
                    }
                }

                imageLoader.lazyChildren(options.itemsContainer);
            } else {

                options.itemsContainer.innerHTML = html;
                options.itemsContainer.cardBuilderHtml = null;
            }

            if (options.autoFocus) {
                focusManager.autoFocus(options.itemsContainer, true);
            }
        }

        /**
         * Ensures the indicators for a card exist and creates them if they don't exist.
         * @param {HTMLDivElement} card - DOM element of the card.
         * @param {HTMLDivElement} indicatorsElem - DOM element of the indicators.
         * @returns {HTMLDivElement} - DOM element of the indicators.
         */
        function ensureIndicators(card, indicatorsElem) {
            if (indicatorsElem) {
                return indicatorsElem;
            }

            indicatorsElem = card.querySelector('.cardIndicators');

            if (!indicatorsElem) {

                const cardImageContainer = card.querySelector('.cardImageContainer');
                indicatorsElem = document.createElement('div');
                indicatorsElem.classList.add('cardIndicators');
                cardImageContainer.appendChild(indicatorsElem);
            }

            return indicatorsElem;
        }

        /**
         * Adds user data to the card such as progress indicators and played status.
         * @param {HTMLDivElement} card - DOM element of the card.
         * @param {Object} userData - User data to apply to the card.
         */
        function updateUserData(card, userData) {
            const type = card.getAttribute('data-type');
            const enableCountIndicator = type === 'Series' || type === 'BoxSet' || type === 'Season';
            let indicatorsElem = null;
            let playedIndicator = null;
            let countIndicator = null;
            let itemProgressBar = null;

            if (userData.Played) {

                playedIndicator = card.querySelector('.playedIndicator');

                if (!playedIndicator) {

                    playedIndicator = document.createElement('div');
                    playedIndicator.classList.add('playedIndicator');
                    playedIndicator.classList.add('indicator');
                    indicatorsElem = ensureIndicators(card, indicatorsElem);
                    indicatorsElem.appendChild(playedIndicator);
                }
                playedIndicator.innerHTML = '<span class="material-icons indicatorIcon check"></span>';
            } else {

                playedIndicator = card.querySelector('.playedIndicator');
                if (playedIndicator) {

                    playedIndicator.parentNode.removeChild(playedIndicator);
                }
            }
            if (userData.UnplayedItemCount) {
                countIndicator = card.querySelector('.countIndicator');

                if (!countIndicator) {

                    countIndicator = document.createElement('div');
                    countIndicator.classList.add('countIndicator');
                    indicatorsElem = ensureIndicators(card, indicatorsElem);
                    indicatorsElem.appendChild(countIndicator);
                }
                countIndicator.innerHTML = userData.UnplayedItemCount;
            } else if (enableCountIndicator) {

                countIndicator = card.querySelector('.countIndicator');
                if (countIndicator) {

                    countIndicator.parentNode.removeChild(countIndicator);
                }
            }

            const progressHtml = indicators.getProgressBarHtml({
                Type: type,
                UserData: userData,
                MediaType: 'Video'
            });

            if (progressHtml) {

                itemProgressBar = card.querySelector('.itemProgressBar');

                if (!itemProgressBar) {
                    itemProgressBar = document.createElement('div');
                    itemProgressBar.classList.add('itemProgressBar');

                    let innerCardFooter = card.querySelector('.innerCardFooter');
                    if (!innerCardFooter) {
                        innerCardFooter = document.createElement('div');
                        innerCardFooter.classList.add('innerCardFooter');
                        const cardImageContainer = card.querySelector('.cardImageContainer');
                        cardImageContainer.appendChild(innerCardFooter);
                    }
                    innerCardFooter.appendChild(itemProgressBar);
                }

                itemProgressBar.innerHTML = progressHtml;
            } else {

                itemProgressBar = card.querySelector('.itemProgressBar');
                if (itemProgressBar) {
                    itemProgressBar.parentNode.removeChild(itemProgressBar);
                }
            }
        }

        /**
         * Handles when user data has changed.
         * @param {Object} userData - User data to apply to the card.
         * @param {HTMLElement} scope - DOM element to use as a scope when selecting cards.
         */
        export function onUserDataChanged(userData, scope) {
            const cards = (scope || document.body).querySelectorAll('.card-withuserdata[data-id="' + userData.ItemId + '"]');

            for (let i = 0, length = cards.length; i < length; i++) {
                updateUserData(cards[i], userData);
            }
        }

        /**
         * Handles when a timer has been created.
         * @param {string} programId - ID of the program.
         * @param {string} newTimerId - ID of the new timer.
         * @param {HTMLElement} itemsContainer - DOM element of the itemsContainer.
         */
        export function onTimerCreated(programId, newTimerId, itemsContainer) {
            const cells = itemsContainer.querySelectorAll('.card[data-id="' + programId + '"]');

            for (let i = 0, length = cells.length; i < length; i++) {
                let cell = cells[i];
                const icon = cell.querySelector('.timerIndicator');
                if (!icon) {
                    const indicatorsElem = ensureIndicators(cell);
                    indicatorsElem.insertAdjacentHTML('beforeend', '<span class="material-icons timerIndicator indicatorIcon fiber_manual_record"></span>');
                }
                cell.setAttribute('data-timerid', newTimerId);
            }
        }

        /**
         * Handles when a timer has been cancelled.
         * @param {string} timerId - ID of the cancelled timer.
         * @param {HTMLElement} itemsContainer - DOM element of the itemsContainer.
         */
        export function onTimerCancelled(timerId, itemsContainer) {
            const cells = itemsContainer.querySelectorAll('.card[data-timerid="' + timerId + '"]');

            for (let i = 0; i < cells.length; i++) {
                let cell = cells[i];
                let icon = cell.querySelector('.timerIndicator');
                if (icon) {
                    icon.parentNode.removeChild(icon);
                }
                cell.removeAttribute('data-timerid');
            }
        }

        /**
         * Handles when a series timer has been cancelled.
         * @param {string} cancelledTimerId - ID of the cancelled timer.
         * @param {HTMLElement} itemsContainer - DOM element of the itemsContainer.
         */
        export function onSeriesTimerCancelled(cancelledTimerId, itemsContainer) {
            const cells = itemsContainer.querySelectorAll('.card[data-seriestimerid="' + cancelledTimerId + '"]');

            for (let i = 0; i < cells.length; i++) {
                let cell = cells[i];
                let icon = cell.querySelector('.timerIndicator');
                if (icon) {
                    icon.parentNode.removeChild(icon);
                }
                cell.removeAttribute('data-seriestimerid');
            }
        }

/* eslint-enable indent */

export default {
    getCardsHtml: getCardsHtml,
    getDefaultBackgroundClass: getDefaultBackgroundClass,
    getDefaultText: getDefaultText,
    buildCards: buildCards,
    onUserDataChanged: onUserDataChanged,
    onTimerCreated: onTimerCreated,
    onTimerCancelled: onTimerCancelled,
    onSeriesTimerCancelled: onSeriesTimerCancelled
};<|MERGE_RESOLUTION|>--- conflicted
+++ resolved
@@ -869,11 +869,7 @@
             if (isOuterFooter && options.cardLayout && layoutManager.mobile) {
 
                 if (options.cardFooterAside !== 'none') {
-<<<<<<< HEAD
-                    html += '<button is="paper-icon-button-light" class="itemAction btnCardOptions cardText-secondary" data-action="menu"><i class="material-icons more_vert"></i></button>';
-=======
                     html += '<button is="paper-icon-button-light" class="itemAction btnCardOptions cardText-secondary" data-action="menu"><span class="material-icons more_horiz"></span></button>';
->>>>>>> f45a4d1a
                 }
             }
 
@@ -1430,11 +1426,7 @@
                 }
 
                 if (options.overlayMoreButton) {
-<<<<<<< HEAD
-                    overlayButtons += '<button is="paper-icon-button-light" class="' + btnCssClass + '" data-action="menu"><i class="material-icons cardOverlayButtonIcon more_vert"></i></button>';
-=======
                     overlayButtons += '<button is="paper-icon-button-light" class="' + btnCssClass + '" data-action="menu"><span class="material-icons cardOverlayButtonIcon more_horiz"></span></button>';
->>>>>>> f45a4d1a
                 }
             }
 
@@ -1588,11 +1580,7 @@
                 html += '<button is="emby-ratingbutton" type="button" data-action="none" class="' + btnCssClass + '" data-id="' + item.Id + '" data-serverid="' + item.ServerId + '" data-itemtype="' + item.Type + '" data-likes="' + likes + '" data-isfavorite="' + (userData.IsFavorite) + '"><span class="material-icons cardOverlayButtonIcon cardOverlayButtonIcon-hover favorite"></span></button>';
             }
 
-<<<<<<< HEAD
-            html += '<button is="paper-icon-button-light" class="' + btnCssClass + '" data-action="menu"><i class="material-icons cardOverlayButtonIcon cardOverlayButtonIcon-hover more_vert"></i></button>';
-=======
             html += '<button is="paper-icon-button-light" class="' + btnCssClass + '" data-action="menu"><span class="material-icons cardOverlayButtonIcon cardOverlayButtonIcon-hover more_horiz"></span></button>';
->>>>>>> f45a4d1a
 
             html += '</div>';
             html += '</div>';
