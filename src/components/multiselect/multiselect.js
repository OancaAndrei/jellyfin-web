define(["browser", "appStorage", "apphost", "loading", "connectionManager", "globalize", "appRouter", "dom", "css!./multiselect"], function (browser, appStorage, appHost, loading, connectionManager, globalize, appRouter, dom) {
    "use strict";

    var selectedItems = [];
    var selectedElements = [];
    var currentSelectionCommandsPanel;

    function hideSelections() {

        var selectionCommandsPanel = currentSelectionCommandsPanel;
        if (selectionCommandsPanel) {

            selectionCommandsPanel.parentNode.removeChild(selectionCommandsPanel);
            currentSelectionCommandsPanel = null;

            selectedItems = [];
            selectedElements = [];
            var elems = document.querySelectorAll(".itemSelectionPanel");
            for (var i = 0, length = elems.length; i < length; i++) {

                var parent = elems[i].parentNode;
                parent.removeChild(elems[i]);
                parent.classList.remove("withMultiSelect");
            }
        }
    }

    function onItemSelectionPanelClick(e, itemSelectionPanel) {

        // toggle the checkbox, if it wasn't clicked on
        if (!dom.parentWithClass(e.target, "chkItemSelect")) {
            var chkItemSelect = itemSelectionPanel.querySelector(".chkItemSelect");

            if (chkItemSelect) {

                if (chkItemSelect.classList.contains("checkedInitial")) {
                    chkItemSelect.classList.remove("checkedInitial");
                } else {
                    var newValue = !chkItemSelect.checked;
                    chkItemSelect.checked = newValue;
                    updateItemSelection(chkItemSelect, newValue);
                }
            }
        }

        e.preventDefault();
        e.stopPropagation();
        return false;
    }

    function updateItemSelection(chkItemSelect, selected) {

        var id = dom.parentWithAttribute(chkItemSelect, "data-id").getAttribute("data-id");

        if (selected) {

            var current = selectedItems.filter(function (i) {
                return i === id;
            });

            if (!current.length) {
                selectedItems.push(id);
                selectedElements.push(chkItemSelect);
            }

        } else {
            selectedItems = selectedItems.filter(function (i) {
                return i !== id;
            });
            selectedElements = selectedElements.filter(function (i) {
                return i !== chkItemSelect;
            });
        }

        if (selectedItems.length) {
            var itemSelectionCount = document.querySelector(".itemSelectionCount");
            if (itemSelectionCount) {
                itemSelectionCount.innerHTML = selectedItems.length;
            }
        } else {
            hideSelections();
        }
    }

    function onSelectionChange(e) {
        updateItemSelection(this, this.checked);
    }

    function showSelection(item, isChecked) {

        var itemSelectionPanel = item.querySelector(".itemSelectionPanel");

        if (!itemSelectionPanel) {

            itemSelectionPanel = document.createElement("div");
            itemSelectionPanel.classList.add("itemSelectionPanel");

            var parent = item.querySelector(".cardBox") || item.querySelector(".cardContent");
            parent.classList.add("withMultiSelect");
            parent.appendChild(itemSelectionPanel);

            var cssClass = "chkItemSelect";
            if (isChecked && !browser.firefox) {
                // In firefox, the initial tap hold doesnt' get treated as a click
                // In other browsers it does, so we need to make sure that initial click is ignored
                cssClass += " checkedInitial";
            }
            var checkedAttribute = isChecked ? " checked" : "";
            itemSelectionPanel.innerHTML = '<label class="checkboxContainer"><input type="checkbox" is="emby-checkbox" data-outlineclass="multiSelectCheckboxOutline" class="' + cssClass + '"' + checkedAttribute + '/><span></span></label>';
            var chkItemSelect = itemSelectionPanel.querySelector(".chkItemSelect");
            chkItemSelect.addEventListener("change", onSelectionChange);
        }
    }

    function showSelectionCommands() {

        var selectionCommandsPanel = currentSelectionCommandsPanel;

        if (!selectionCommandsPanel) {

            selectionCommandsPanel = document.createElement("div");
            selectionCommandsPanel.classList.add("selectionCommandsPanel");

            document.body.appendChild(selectionCommandsPanel);
            currentSelectionCommandsPanel = selectionCommandsPanel;

            var html = "";

            html += '<button is="paper-icon-button-light" class="btnCloseSelectionPanel autoSize"><i class="md-icon">close</i></button>';
            html += '<h1 class="itemSelectionCount"></h1>';

            var moreIcon = "&#xE5D3;";
            html += '<button is="paper-icon-button-light" class="btnSelectionPanelOptions autoSize" style="margin-left:auto;"><i class="md-icon">' + moreIcon + '</i></button>';

            selectionCommandsPanel.innerHTML = html;

            selectionCommandsPanel.querySelector(".btnCloseSelectionPanel").addEventListener("click", hideSelections);

            var btnSelectionPanelOptions = selectionCommandsPanel.querySelector(".btnSelectionPanelOptions");

            dom.addEventListener(btnSelectionPanelOptions, "click", showMenuForSelectedItems, { passive: true });
        }
    }

    function alertText(options) {

        return new Promise(function (resolve, reject) {

            require(["alert"], function (alert) {
                alert(options).then(resolve, resolve);
            });
        });
    }

    function deleteItems(apiClient, itemIds) {

        return new Promise(function (resolve, reject) {

            var msg = globalize.translate("ConfirmDeleteItem");
            var title = globalize.translate("HeaderDeleteItem");

            if (itemIds.length > 1) {
                msg = globalize.translate("ConfirmDeleteItems");
                title = globalize.translate("HeaderDeleteItems");
            }

            require(["confirm"], function (confirm) {

                confirm(msg, title).then(function () {
                    var promises = itemIds.map(function (itemId) {
                        apiClient.deleteItem(itemId);
                    });

                    Promise.all(promises).then(resolve, function () {

                        alertText(globalize.translate("ErrorDeletingItem")).then(reject, reject);
                    });
                }, reject);

            });
        });
    }

    function showMenuForSelectedItems(e) {

        var apiClient = connectionManager.currentApiClient();

        apiClient.getCurrentUser().then(function (user) {

            var menuItems = [];

            menuItems.push({
                name: globalize.translate("AddToCollection"),
                id: "addtocollection",
                icon: "add"
            });

            menuItems.push({
                name: globalize.translate("AddToPlaylist"),
                id: "playlist",
                icon: "playlist_add"
            });

            // TODO: Be more dynamic based on what is selected
            if (user.Policy.EnableContentDeletion) {
                menuItems.push({
                    name: globalize.translate("Delete"),
                    id: "delete",
                    icon: "delete"
                });
            }

            if (user.Policy.EnableContentDownloading && appHost.supports("filedownload")) {
                menuItems.push({
                    name: Globalize.translate("ButtonDownload"),
                    id: "download",
                    icon: "file_download"
                });
            }

            if (user.Policy.IsAdministrator) {
                menuItems.push({
                    name: globalize.translate("GroupVersions"),
                    id: "groupvideos",
                    icon: "call_merge"
                });
            }

            menuItems.push({
                name: globalize.translate("MarkPlayed"),
                id: "markplayed",
                icon: "check_box"
            });

            menuItems.push({
                name: globalize.translate("MarkUnplayed"),
                id: "markunplayed",
                icon: "check_box_outline_blank"
            });

            menuItems.push({
                name: globalize.translate("RefreshMetadata"),
                id: "refresh",
                icon: "refresh"
            });

<<<<<<< HEAD


            require(["actionsheet"], function (actionsheet) {
=======
            require(['actionsheet'], function (actionsheet) {
>>>>>>> 37397417
                actionsheet.show({
                    items: menuItems,
                    positionTo: e.target,
                    callback: function (id) {
                        var items = selectedItems.slice(0);
                        var serverId = apiClient.serverInfo().Id;

                        switch (id) {
                            case "addtocollection":
                                require(["collectionEditor"], function (collectionEditor) {
                                    new collectionEditor().show({
                                        items: items,
                                        serverId: serverId
                                    });
                                });
                                hideSelections();
                                dispatchNeedsRefresh();
                                break;
                            case "playlist":
                                require(["playlistEditor"], function (playlistEditor) {
                                    new playlistEditor().show({
                                        items: items,
                                        serverId: serverId
                                    });
                                });
                                hideSelections();
                                dispatchNeedsRefresh();
                                break;
                            case "delete":
                                deleteItems(apiClient, items).then(dispatchNeedsRefresh);
                                hideSelections();
                                dispatchNeedsRefresh();
                                break;
                            case "groupvideos":
                                combineVersions(apiClient, items);
                                break;
                            case "markplayed":
                                items.forEach(function (itemId) {
                                    apiClient.markPlayed(apiClient.getCurrentUserId(), itemId);
                                });
                                hideSelections();
                                dispatchNeedsRefresh();
                                break;
                            case "markunplayed":
                                items.forEach(function (itemId) {
                                    apiClient.markUnplayed(apiClient.getCurrentUserId(), itemId);
                                });
                                hideSelections();
                                dispatchNeedsRefresh();
                                break;
                            case "refresh":
                                require(["refreshDialog"], function (refreshDialog) {
                                    new refreshDialog({
                                        itemIds: items,
                                        serverId: serverId
                                    }).show();
                                });
                                hideSelections();
                                dispatchNeedsRefresh();
                                break;
                            default:
                                break;
                        }
                    }
                });

            });
        });
    }

    function dispatchNeedsRefresh() {

        var elems = [];

        [].forEach.call(selectedElements, function (i) {

            var container = dom.parentWithAttribute(i, "is", "emby-itemscontainer");

            if (container && elems.indexOf(container) === -1) {
                elems.push(container);
            }
        });

        for (var i = 0, length = elems.length; i < length; i++) {
            elems[i].notifyRefreshNeeded(true);
        }
    }

    function combineVersions(apiClient, selection) {

        if (selection.length < 2) {

            require(["alert"], function (alert) {
                alert({
                    text: globalize.translate("PleaseSelectTwoItems")
                });
            });
            return;
        }

        loading.show();

        apiClient.ajax({

            type: "POST",
            url: apiClient.getUrl("Videos/MergeVersions", { Ids: selection.join(",") })

        }).then(function () {

            loading.hide();
            hideSelections();
            dispatchNeedsRefresh();
        });
    }

    function showSelections(initialCard) {

        require(["emby-checkbox"], function () {
            var cards = document.querySelectorAll(".card");
            for (var i = 0, length = cards.length; i < length; i++) {
                showSelection(cards[i], initialCard === cards[i]);
            }

            showSelectionCommands();
            updateItemSelection(initialCard, true);
        });
    }

    function onContainerClick(e) {

        var target = e.target;

        if (selectedItems.length) {

            var card = dom.parentWithClass(target, "card");
            if (card) {
                var itemSelectionPanel = card.querySelector(".itemSelectionPanel");
                if (itemSelectionPanel) {
                    return onItemSelectionPanelClick(e, itemSelectionPanel);
                }
            }

            e.preventDefault();
            e.stopPropagation();
            return false;
        }
    }

    document.addEventListener("viewbeforehide", hideSelections);

    return function (options) {

        var self = this;

        var container = options.container;

        function onTapHold(e) {

            var card = dom.parentWithClass(e.target, "card");

            if (card) {

                showSelections(card);
            }

            e.preventDefault();
            // It won't have this if it's a hammer event
            if (e.stopPropagation) {
                e.stopPropagation();
            }
            return false;
        }

        function getTouches(e) {

            return e.changedTouches || e.targetTouches || e.touches;
        }

        var touchTarget;
        var touchStartTimeout;
        var touchStartX;
        var touchStartY;
        function onTouchStart(e) {

            var touch = getTouches(e)[0];
            touchTarget = null;
            touchStartX = 0;
            touchStartY = 0;

            if (touch) {
                touchStartX = touch.clientX;
                touchStartY = touch.clientY;
                var element = touch.target;

                if (element) {
                    var card = dom.parentWithClass(element, "card");

                    if (card) {

                        if (touchStartTimeout) {
                            clearTimeout(touchStartTimeout);
                            touchStartTimeout = null;
                        }

                        touchTarget = card;
                        touchStartTimeout = setTimeout(onTouchStartTimerFired, 550);
                    }
                }
            }
        }

        function onTouchMove(e) {

            if (touchTarget) {
                var touch = getTouches(e)[0];
                var deltaX;
                var deltaY;

                if (touch) {
                    var touchEndX = touch.clientX || 0;
                    var touchEndY = touch.clientY || 0;
                    deltaX = Math.abs(touchEndX - (touchStartX || 0));
                    deltaY = Math.abs(touchEndY - (touchStartY || 0));
                } else {
                    deltaX = 100;
                    deltaY = 100;
                }
                if (deltaX >= 5 || deltaY >= 5) {
                    onMouseOut(e);
                }
            }
        }

        function onTouchEnd(e) {

            onMouseOut(e);
        }

        function onMouseDown(e) {

            if (touchStartTimeout) {
                clearTimeout(touchStartTimeout);
                touchStartTimeout = null;
            }

            touchTarget = e.target;
            touchStartTimeout = setTimeout(onTouchStartTimerFired, 550);
        }

        function onMouseOut(e) {

            if (touchStartTimeout) {
                clearTimeout(touchStartTimeout);
                touchStartTimeout = null;
            }
            touchTarget = null;
        }

        function onTouchStartTimerFired() {

            if (!touchTarget) {
                return;
            }

            var card = dom.parentWithClass(touchTarget, "card");
            touchTarget = null;

            if (card) {

                showSelections(card);
            }
        }

        function initTapHold(element) {

            // mobile safari doesn't allow contextmenu override
            if (browser.touch && !browser.safari) {
                element.addEventListener("contextmenu", onTapHold);
            } else {
                dom.addEventListener(element, "touchstart", onTouchStart, {
                    passive: true
                });
                dom.addEventListener(element, "touchmove", onTouchMove, {
                    passive: true
                });
                dom.addEventListener(element, "touchend", onTouchEnd, {
                    passive: true
                });
                dom.addEventListener(element, "touchcancel", onTouchEnd, {
                    passive: true
                });
                dom.addEventListener(element, "mousedown", onMouseDown, {
                    passive: true
                });
                dom.addEventListener(element, "mouseleave", onMouseOut, {
                    passive: true
                });
                dom.addEventListener(element, "mouseup", onMouseOut, {
                    passive: true
                });
            }
        }

        initTapHold(container);

        if (options.bindOnClick !== false) {
            container.addEventListener("click", onContainerClick);
        }

        self.onContainerClick = onContainerClick;

        self.destroy = function () {

            container.removeEventListener("click", onContainerClick);
            container.removeEventListener("contextmenu", onTapHold);

            var element = container;

            dom.removeEventListener(element, "touchstart", onTouchStart, {
                passive: true
            });
            dom.removeEventListener(element, "touchmove", onTouchMove, {
                passive: true
            });
            dom.removeEventListener(element, "touchend", onTouchEnd, {
                passive: true
            });
            // this fires in safari due to magnifying class
            //dom.removeEventListener(element, "touchcancel", onTouchEnd, {
            //    passive: true
            //});
            dom.removeEventListener(element, "mousedown", onMouseDown, {
                passive: true
            });
            dom.removeEventListener(element, "mouseleave", onMouseOut, {
                passive: true
            });
            dom.removeEventListener(element, "mouseup", onMouseOut, {
                passive: true
            });
        };
    };
});<|MERGE_RESOLUTION|>--- conflicted
+++ resolved
@@ -244,13 +244,7 @@
                 icon: "refresh"
             });
 
-<<<<<<< HEAD
-
-
-            require(["actionsheet"], function (actionsheet) {
-=======
             require(['actionsheet'], function (actionsheet) {
->>>>>>> 37397417
                 actionsheet.show({
                     items: menuItems,
                     positionTo: e.target,
