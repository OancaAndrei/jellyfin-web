--- conflicted
+++ resolved
@@ -102,16 +102,9 @@
 
         if (iconElement) {
             if (brightness >= 80) {
-<<<<<<< HEAD
                 iconElement.innerHTML = 'brightness_high';
-            }
-            else if (brightness >= 20) {
+            } else if (brightness >= 20) {
                 iconElement.innerHTML = 'brightness_medium';
-=======
-                iconElement.innerHTML = '&#xE1AC;';
-            } else if (brightness >= 20) {
-                iconElement.innerHTML = '&#xE1AE;';
->>>>>>> 79cd6a75
             } else {
                 iconElement.innerHTML = 'brightness_low';
             }
