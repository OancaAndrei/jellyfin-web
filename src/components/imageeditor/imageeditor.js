--- conflicted
+++ resolved
@@ -59,14 +59,8 @@
         currentItem = item;
 
         apiClient.getRemoteImageProviders(getBaseRemoteOptions()).then(function (providers) {
-<<<<<<< HEAD
-
             var btnBrowseAllImages = page.querySelectorAll('.btnBrowseAllImages');
             for (var i = 0, length = btnBrowseAllImages.length; i < length; i++) {
-=======
-            const btnBrowseAllImages = page.querySelectorAll('.btnBrowseAllImages');
-            for (let i = 0, length = btnBrowseAllImages.length; i < length; i++) {
->>>>>>> 7f72eca5
                 if (providers.length) {
                     btnBrowseAllImages[i].classList.remove('hide');
                 } else {
