--- conflicted
+++ resolved
@@ -1,14 +1,3 @@
-<<<<<<< HEAD
-define(['dialogHelper', 'connectionManager', 'loading', 'dom', 'layoutManager', 'focusManager', 'globalize', 'scrollHelper', 'imageLoader', 'require', 'browser', 'apphost', 'cardStyle', 'formDialogStyle', 'emby-button', 'paper-icon-button-light', 'css!./imageeditor'], function (dialogHelper, connectionManager, loading, dom, layoutManager, focusManager, globalize, scrollHelper, imageLoader, require, browser, appHost) {
-    'use strict';
-
-    scrollHelper = scrollHelper.default || scrollHelper;
-
-    var enableFocusTransform = !browser.slow && !browser.edge;
-
-    var currentItem;
-    var hasChanges = false;
-=======
 import dialogHelper from 'dialogHelper';
 import connectionManager from 'connectionManager';
 import loading from 'loading';
@@ -32,7 +21,6 @@
 
     let currentItem;
     let hasChanges = false;
->>>>>>> e2aff662
 
     function getBaseRemoteOptions() {
         const options = {};
