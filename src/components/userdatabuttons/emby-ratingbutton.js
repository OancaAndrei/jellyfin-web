--- conflicted
+++ resolved
@@ -62,13 +62,8 @@
         if (isFavorite) {
 
             if (icon) {
-<<<<<<< HEAD
-                icon.innerHTML = 'favorite';
-				icon.classList.add('ratingbutton-icon-withrating');
-=======
-                icon.innerHTML = '&#xE87D;';
+                icon.innerHTML = 'favorite';
                 icon.classList.add('ratingbutton-icon-withrating');
->>>>>>> 79cd6a75
             }
 
             button.classList.add('ratingbutton-withrating');
@@ -76,45 +71,27 @@
         } else if (likes) {
 
             if (icon) {
-<<<<<<< HEAD
-                icon.innerHTML = 'favorite';
-				icon.classList.remove('ratingbutton-icon-withrating');
+                icon.innerHTML = 'favorite';
+                icon.classList.remove('ratingbutton-icon-withrating');
                 //icon.innerHTML = 'thumb_up';
-=======
-                icon.innerHTML = '&#xE87D;';
+            }
+            button.classList.remove('ratingbutton-withrating');
+
+        } else if (likes === false) {
+
+            if (icon) {
+                icon.innerHTML = 'favorite';
                 icon.classList.remove('ratingbutton-icon-withrating');
-                //icon.innerHTML = '&#xE8DC;';
->>>>>>> 79cd6a75
+                //icon.innerHTML = 'thumb_down';
             }
             button.classList.remove('ratingbutton-withrating');
 
-        } else if (likes === false) {
-
-            if (icon) {
-<<<<<<< HEAD
-                icon.innerHTML = 'favorite';
-				icon.classList.remove('ratingbutton-icon-withrating');
-                //icon.innerHTML = 'thumb_down';
-=======
-                icon.innerHTML = '&#xE87D;';
+        } else {
+
+            if (icon) {
+                icon.innerHTML = 'favorite';
                 icon.classList.remove('ratingbutton-icon-withrating');
-                //icon.innerHTML = '&#xE8DB;';
->>>>>>> 79cd6a75
-            }
-            button.classList.remove('ratingbutton-withrating');
-
-        } else {
-
-            if (icon) {
-<<<<<<< HEAD
-                icon.innerHTML = 'favorite';
-				icon.classList.remove('ratingbutton-icon-withrating');
                 //icon.innerHTML = 'thumbs_up_down';
-=======
-                icon.innerHTML = '&#xE87D;';
-                icon.classList.remove('ratingbutton-icon-withrating');
-                //icon.innerHTML = '&#xE8DD;';
->>>>>>> 79cd6a75
             }
             button.classList.remove('ratingbutton-withrating');
         }
