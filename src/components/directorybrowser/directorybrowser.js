--- conflicted
+++ resolved
@@ -89,11 +89,7 @@
             var instruction = options.instruction ? options.instruction + "<br/><br/>" : "";
             html += '<div class="infoBanner" style="margin-bottom:1.5em;">';
             html += instruction;
-<<<<<<< HEAD
-            html += globalize.translate("MessageDirectoryPickerInstruction").replace("{0}", "<b>\\\\server</b>").replace("{1}", "<b>\\\\192.168.1.101</b>");
-=======
-            html += Globalize.translate("MessageDirectoryPickerInstruction", "<b>\\\\server</b>", "<b>\\\\192.168.1.101</b>");
->>>>>>> 73d39fe0
+            html += globalize.translate("MessageDirectoryPickerInstruction", "<b>\\\\server</b>", "<b>\\\\192.168.1.101</b>");
             if ("bsd" === systemInfo.OperatingSystem.toLowerCase()) {
                 html += "<br/>";
                 html += "<br/>";
