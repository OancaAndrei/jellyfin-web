<div class="tvGuideHeader">

    <div class="guideHeaderDateSelection">
        <div is="emby-tabs" class="guideDateTabs focuscontainer-x" data-selectionbar="false">
            <div class="emby-tabs-slider guideDateTabsSlider">
            </div>
        </div>
    </div>

    <div class="guide-headerTimeslots">
        <div class="guide-channelTimeslotHeader">
<<<<<<< HEAD
            <button is="paper-icon-button-light" type="button" class="btnGuideViewSettings">
                <i class="material-icons btnGuideViewSettingsIcon more_vert"></i>
=======
            <button is="paper-icon-button-light" type="button" class="btnGuideViewSettings" title="${ButtonMore}">
                <span class="material-icons btnGuideViewSettingsIcon more_horiz" aria-hidden="true"></span>
>>>>>>> f45a4d1a
            </button>
        </div>
        <div class="timeslotHeaders scrollX guideScroller"></div>
    </div>
</div>

<div is="emby-scroller" class="guideVerticalScroller flex flex-grow programContainer guideScroller" data-skipfocuswhenvisible="true" data-horizontal="false">
    <div class="scrollSlider flex flex-grow flex-direction-row" style="overflow:hidden;contain: layout style paint;">
        <div class="channelsContainer">
            <div class="channelList"></div>
        </div>

        <div class="programGrid scrollX guideScroller flex-grow focuscontainer-right" style="white-space: nowrap;">
        </div>
    </div>
</div>

<div class="guideOptions hide">
    <button is="paper-icon-button-light" type="button" class="btnPreviousPage" title="${LabelPrevious}">
        <span class="material-icons arrow_back" aria-hidden="true"></span>
    </button>
    <button is="paper-icon-button-light" type="button" class="btnNextPage" title="${LabelNext}">
        <span class="material-icons arrow_forward" aria-hidden="true"></span>
    </button>
</div><|MERGE_RESOLUTION|>--- conflicted
+++ resolved
@@ -9,13 +9,8 @@
 
     <div class="guide-headerTimeslots">
         <div class="guide-channelTimeslotHeader">
-<<<<<<< HEAD
-            <button is="paper-icon-button-light" type="button" class="btnGuideViewSettings">
-                <i class="material-icons btnGuideViewSettingsIcon more_vert"></i>
-=======
             <button is="paper-icon-button-light" type="button" class="btnGuideViewSettings" title="${ButtonMore}">
                 <span class="material-icons btnGuideViewSettingsIcon more_horiz" aria-hidden="true"></span>
->>>>>>> f45a4d1a
             </button>
         </div>
         <div class="timeslotHeaders scrollX guideScroller"></div>
