<<<<<<< HEAD
import require from 'require';
import globalize from 'globalize';
import appHost from 'apphost';
import appSettings from 'appSettings';
import focusManager from 'focusManager';
import loading from 'loading';
import connectionManager from 'connectionManager';
import subtitleAppearanceHelper from 'subtitleAppearanceHelper';
import settingsHelper from 'settingsHelper';
import dom from 'dom';
import events from 'events';
import 'listViewStyle';
import 'emby-select';
import 'emby-input';
import 'emby-checkbox';
import 'flexStyles';

/**
 * Subtitle settings
 * @module components/subtitleSettings/subtitleSettings
 */

function getSubtitleAppearanceObject(context) {
    let appearanceSettings = {};

    appearanceSettings.textSize = context.querySelector('#selectTextSize').value;
    appearanceSettings.dropShadow = context.querySelector('#selectDropShadow').value;
    appearanceSettings.font = context.querySelector('#selectFont').value;
    appearanceSettings.textBackground = context.querySelector('#inputTextBackground').value;
    appearanceSettings.textColor = context.querySelector('#inputTextColor').value;

    return appearanceSettings;
}

function loadForm(context, user, userSettings, appearanceSettings, apiClient) {

    apiClient.getCultures().then(function (allCultures) {

        if (appHost.supports('subtitleburnsettings') && user.Policy.EnableVideoPlaybackTranscoding) {
            context.querySelector('.fldBurnIn').classList.remove('hide');
=======
define(['require', 'globalize', 'appSettings', 'apphost', 'focusManager', 'loading', 'connectionManager', 'subtitleAppearanceHelper', 'dom', 'events', 'listViewStyle', 'emby-select', 'emby-input', 'emby-checkbox', 'flexStyles'], function (require, globalize, appSettings, appHost, focusManager, loading, connectionManager, subtitleAppearanceHelper, dom, events) {
    'use strict';

    function populateLanguages(select, languages) {
        var html = '';

        html += "<option value=''>" + globalize.translate('AnyLanguage') + '</option>';
        for (var i = 0, length = languages.length; i < length; i++) {
            var culture = languages[i];
            html += "<option value='" + culture.ThreeLetterISOLanguageName + "'>" + culture.DisplayName + '</option>';
>>>>>>> fb7a19d8
        }

        let selectSubtitleLanguage = context.querySelector( '#selectSubtitleLanguage' );

        settingsHelper.populateLanguages(selectSubtitleLanguage, allCultures);

        selectSubtitleLanguage.value = user.Configuration.SubtitleLanguagePreference || "";
        context.querySelector('#selectSubtitlePlaybackMode').value = user.Configuration.SubtitleMode || "";

        context.querySelector('#selectSubtitlePlaybackMode').dispatchEvent(new CustomEvent('change', {}));

        context.querySelector('#selectTextSize').value = appearanceSettings.textSize || '';
        context.querySelector('#selectDropShadow').value = appearanceSettings.dropShadow || '';
        context.querySelector('#inputTextBackground').value = appearanceSettings.textBackground || 'transparent';
        context.querySelector('#inputTextColor').value = appearanceSettings.textColor || '#ffffff';
        context.querySelector('#selectFont').value = appearanceSettings.font || '';

<<<<<<< HEAD
        context.querySelector('#selectSubtitleBurnIn').value = appSettings.get('subtitleburnin') || '';
=======
            selectSubtitleLanguage.value = user.Configuration.SubtitleLanguagePreference || '';
            context.querySelector('#selectSubtitlePlaybackMode').value = user.Configuration.SubtitleMode || '';
>>>>>>> fb7a19d8

        onAppearanceFieldChange({
            target: context.querySelector('#selectTextSize')
        });

        loading.hide();
    });
}

function saveUser(context, user, userSettingsInstance, appearanceKey, apiClient) {

    let appearanceSettings = userSettingsInstance.getSubtitleAppearanceSettings( appearanceKey );
    appearanceSettings = Object.assign(appearanceSettings, getSubtitleAppearanceObject(context));

    userSettingsInstance.setSubtitleAppearanceSettings(appearanceSettings, appearanceKey);

    user.Configuration.SubtitleLanguagePreference = context.querySelector('#selectSubtitleLanguage').value;
    user.Configuration.SubtitleMode = context.querySelector('#selectSubtitlePlaybackMode').value;

    return apiClient.updateUserConfiguration(user.Id, user.Configuration);
}

function save(instance, context, userId, userSettings, apiClient, enableSaveConfirmation) {

    loading.show();

    appSettings.set('subtitleburnin', context.querySelector('#selectSubtitleBurnIn').value);

    apiClient.getUser(userId).then(function (user) {

        saveUser(context, user, userSettings, instance.appearanceKey, apiClient).then(function () {

            loading.hide();
            if (enableSaveConfirmation) {
                require(['toast'], function (toast) {
                    toast(globalize.translate('SettingsSaved'));
                });
            }

            events.trigger(instance, 'saved');

        }, function () {
            loading.hide();
        });
    });
}

function onSubtitleModeChange(e) {

    let view = dom.parentWithClass( e.target, 'subtitlesettings' );

    let subtitlesHelp = view.querySelectorAll( '.subtitlesHelp' );
    for (let i = 0, length = subtitlesHelp.length; i < length; i++) {
        subtitlesHelp[i].classList.add('hide');
    }
    view.querySelector('.subtitles' + this.value + 'Help').classList.remove('hide');
}

function onAppearanceFieldChange(e) {

    let view = dom.parentWithClass( e.target, 'subtitlesettings' );

    let appearanceSettings = getSubtitleAppearanceObject( view );

    let elements = {
        window: view.querySelector( '.subtitleappearance-preview-window' ),
        text: view.querySelector( '.subtitleappearance-preview-text' )
    };

    subtitleAppearanceHelper.applyStyles(elements, appearanceSettings);
}

function embed(options, self) {

    require(['text!./subtitlesettings.template.html'], function (template) {

        options.element.classList.add('subtitlesettings');
        options.element.innerHTML = globalize.translateDocument(template, 'core');

        options.element.querySelector('form').addEventListener('submit', self.onSubmit );

        options.element.querySelector('#selectSubtitlePlaybackMode').addEventListener('change', onSubtitleModeChange);
        options.element.querySelector('#selectTextSize').addEventListener('change', onAppearanceFieldChange);
        options.element.querySelector('#selectDropShadow').addEventListener('change', onAppearanceFieldChange);
        options.element.querySelector('#selectFont').addEventListener('change', onAppearanceFieldChange);
        options.element.querySelector('#inputTextColor').addEventListener('change', onAppearanceFieldChange);
        options.element.querySelector('#inputTextBackground').addEventListener('change', onAppearanceFieldChange);

        if (options.enableSaveButton) {
            options.element.querySelector('.btnSave').classList.remove('hide');
        }

        if (appHost.supports('subtitleappearancesettings')) {
            options.element.querySelector('.subtitleAppearanceSection').classList.remove('hide');
        }

        self.loadData();

        if (options.autoFocus) {
            focusManager.autoFocus(options.element);
        }
    });
}

export class SubtitleSettings {

    constructor(options) {

        this.options = options;

        embed(options, this);
    }

    loadData() {
        let self = this;
        let context = self.options.element;

        loading.show();

        let userId = self.options.userId;
        let apiClient = connectionManager.getApiClient( self.options.serverId );
        let userSettings = self.options.userSettings;

        apiClient.getUser(userId).then(function (user) {
            userSettings.setUserInfo(userId, apiClient).then(function () {
                self.dataLoaded = true;

                let appearanceSettings = userSettings.getSubtitleAppearanceSettings( self.options.appearanceKey );

                loadForm(context, user, userSettings, appearanceSettings, apiClient);
            });
        });
    }

    submit() {
        this.onSubmit( null );
    }

    destroy() {
        this.options = null;
    }

    onSubmit( e ) {
        const self = this;
        let apiClient = connectionManager.getApiClient(self.options.serverId);
        let userId = self.options.userId;
        let userSettings = self.options.userSettings;

        userSettings.setUserInfo(userId, apiClient).then(function () {

            let enableSaveConfirmation = self.options.enableSaveConfirmation;
            save(self, self.options.element, userId, userSettings, apiClient, enableSaveConfirmation);
        });

        // Disable default form submission
        if (e) {
            e.preventDefault();
        }
        return false;
    }
}

export default SubtitleSettings;<|MERGE_RESOLUTION|>--- conflicted
+++ resolved
@@ -1,4 +1,3 @@
-<<<<<<< HEAD
 import require from 'require';
 import globalize from 'globalize';
 import appHost from 'apphost';
@@ -39,26 +38,14 @@
 
         if (appHost.supports('subtitleburnsettings') && user.Policy.EnableVideoPlaybackTranscoding) {
             context.querySelector('.fldBurnIn').classList.remove('hide');
-=======
-define(['require', 'globalize', 'appSettings', 'apphost', 'focusManager', 'loading', 'connectionManager', 'subtitleAppearanceHelper', 'dom', 'events', 'listViewStyle', 'emby-select', 'emby-input', 'emby-checkbox', 'flexStyles'], function (require, globalize, appSettings, appHost, focusManager, loading, connectionManager, subtitleAppearanceHelper, dom, events) {
-    'use strict';
-
-    function populateLanguages(select, languages) {
-        var html = '';
-
-        html += "<option value=''>" + globalize.translate('AnyLanguage') + '</option>';
-        for (var i = 0, length = languages.length; i < length; i++) {
-            var culture = languages[i];
-            html += "<option value='" + culture.ThreeLetterISOLanguageName + "'>" + culture.DisplayName + '</option>';
->>>>>>> fb7a19d8
         }
 
         let selectSubtitleLanguage = context.querySelector( '#selectSubtitleLanguage' );
 
         settingsHelper.populateLanguages(selectSubtitleLanguage, allCultures);
 
-        selectSubtitleLanguage.value = user.Configuration.SubtitleLanguagePreference || "";
-        context.querySelector('#selectSubtitlePlaybackMode').value = user.Configuration.SubtitleMode || "";
+        selectSubtitleLanguage.value = user.Configuration.SubtitleLanguagePreference || '';
+        context.querySelector('#selectSubtitlePlaybackMode').value = user.Configuration.SubtitleMode || '';
 
         context.querySelector('#selectSubtitlePlaybackMode').dispatchEvent(new CustomEvent('change', {}));
 
@@ -68,12 +55,7 @@
         context.querySelector('#inputTextColor').value = appearanceSettings.textColor || '#ffffff';
         context.querySelector('#selectFont').value = appearanceSettings.font || '';
 
-<<<<<<< HEAD
         context.querySelector('#selectSubtitleBurnIn').value = appSettings.get('subtitleburnin') || '';
-=======
-            selectSubtitleLanguage.value = user.Configuration.SubtitleLanguagePreference || '';
-            context.querySelector('#selectSubtitlePlaybackMode').value = user.Configuration.SubtitleMode || '';
->>>>>>> fb7a19d8
 
         onAppearanceFieldChange({
             target: context.querySelector('#selectTextSize')
