import browser from '../../scripts/browser';
import { Events } from 'jellyfin-apiclient';
import { appHost } from '../../components/apphost';
import loading from '../../components/loading/loading';
import dom from '../../scripts/dom';
import { playbackManager } from '../../components/playback/playbackmanager';
import { appRouter } from '../../components/appRouter';
import {
    bindEventsToHlsPlayer,
    destroyHlsPlayer,
    destroyFlvPlayer,
    destroyCastPlayer,
    getCrossOriginValue,
    enableHlsJsPlayer,
    applySrc,
    playWithPromise,
    onEndedInternal,
    saveVolume,
    seekOnPlaybackStart,
    onErrorInternal,
    handleHlsJsMediaError,
    getSavedVolume,
    isValidDuration,
    getBufferedRanges
} from '../../components/htmlMediaHelper';
import itemHelper from '../../components/itemHelper';
import Screenfull from 'screenfull';
import globalize from '../../scripts/globalize';
import ServerConnections from '../../components/ServerConnections';
import profileBuilder from '../../scripts/browserDeviceProfile';

/* eslint-disable indent */

function tryRemoveElement(elem) {
        const parentNode = elem.parentNode;
        if (parentNode) {
            // Seeing crashes in edge webview
            try {
                parentNode.removeChild(elem);
            } catch (err) {
                console.error(`error removing dialog element: ${err}`);
            }
        }
    }

    function enableNativeTrackSupport(currentSrc, track) {
        if (track) {
            if (track.DeliveryMethod === 'Embed') {
                return true;
            }
        }

        if (browser.firefox) {
            if ((currentSrc || '').toLowerCase().includes('.m3u8')) {
                return false;
            }
        }

        if (browser.ps4) {
            return false;
        }

        if (browser.web0s) {
            return false;
        }

        // Edge is randomly not rendering subtitles
        if (browser.edge) {
            return false;
        }

        if (browser.iOS) {
            // works in the browser but not the native app
            if ((browser.iosVersion || 10) < 10) {
                return false;
            }
        }

        if (track) {
            const format = (track.Codec || '').toLowerCase();
            if (format === 'ssa' || format === 'ass') {
                return false;
            }
        }

        return true;
    }

    function requireHlsPlayer(callback) {
        import('hls.js').then(({default: hls}) => {
            window.Hls = hls;
            callback();
        });
    }

    function getMediaStreamAudioTracks(mediaSource) {
        return mediaSource.MediaStreams.filter(function (s) {
            return s.Type === 'Audio';
        });
    }

    function getMediaStreamTextTracks(mediaSource) {
        return mediaSource.MediaStreams.filter(function (s) {
            return s.Type === 'Subtitle';
        });
    }

    function hidePrePlaybackPage() {
        const animatedPage = document.querySelector('.page:not(.hide)');
        animatedPage.classList.add('hide');
        // At this point, we must hide the scrollbar placeholder, so it's not being displayed while the item is being loaded
        document.body.classList.remove('force-scroll');
    }

    function zoomIn(elem) {
        return new Promise(resolve => {
            const duration = 240;
            elem.style.animation = `htmlvideoplayer-zoomin ${duration}ms ease-in normal`;
            dom.addEventListener(elem, dom.whichAnimationEvent(), resolve, {
                once: true
            });
        });
    }

    function normalizeTrackEventText(text, useHtml) {
        const result = text.replace(/\\N/gi, '\n').replace(/\r/gi, '');
        return useHtml ? result.replace(/\n/gi, '<br>') : result;
    }

    function getTextTrackUrl(track, item, format) {
        if (itemHelper.isLocalItem(item) && track.Path) {
            return track.Path;
        }

        let url = playbackManager.getSubtitleUrl(track, item.ServerId);
        if (format) {
            url = url.replace('.vtt', format);
        }

        return url;
    }

    function getDefaultProfile() {
        return profileBuilder({});
    }

    export class HtmlVideoPlayer {
        /**
         * @type {string}
         */
        name;
        /**
         * @type {string}
         */
        type = 'mediaplayer';
        /**
         * @type {string}
         */
        id = 'htmlvideoplayer';
        /**
         * Let any players created by plugins take priority
         *
         * @type {number}
         */
        priority = 1;
        /**
         * @type {boolean}
         */
        isFetching = false;

        /**
         * @type {HTMLDivElement | null | undefined}
         */
        #videoDialog;
        /**
         * @type {number | undefined}
         */
        #subtitleTrackIndexToSetOnPlaying;
        /**
         * @type {number | null}
         */
        #audioTrackIndexToSetOnPlaying;
        /**
         * @type {null | undefined}
         */
        #currentClock;
        /**
         * @type {any | null | undefined}
         */
        #currentSubtitlesOctopus;
        /**
         * @type {null | undefined}
         */
        #currentAssRenderer;
        /**
         * @type {number | undefined}
         */
        #customTrackIndex;
        /**
         * @type {boolean | undefined}
         */
        #showTrackOffset;
        /**
         * @type {number | undefined}
         */
        #currentTrackOffset;
        /**
         * @type {HTMLElement | null | undefined}
         */
        #videoSubtitlesElem;
        /**
         * @type {any | null | undefined}
         */
        #currentTrackEvents;
        /**
         * @type {string[] | undefined}
         */
        #supportedFeatures;
        /**
         * @type {HTMLVideoElement | null | undefined}
         */
        #mediaElement;
        /**
         * @type {number}
         */
        #fetchQueue = 0;
        /**
         * @type {string | undefined}
         */
        #currentSrc;
        /**
         * @type {boolean | undefined}
         */
        #started;
        /**
         * @type {boolean | undefined}
         */
        #timeUpdated;
        /**
         * @type {number | null | undefined}
         */
        #currentTime;
        /**
         * @type {any | undefined}
         */
        #flvPlayer;
        /**
         * @private (used in other files)
         * @type {any | undefined}
         */
        _hlsPlayer;
        /**
         * @private (used in other files)
         * @type {any | null | undefined}
         */
        _castPlayer;
        /**
         * @private (used in other files)
         * @type {any | undefined}
         */
        _currentPlayOptions;
        /**
         * @type {any | undefined}
         */
        #lastProfile;
        /**
         * @type {MutationObserver | IntersectionObserver | undefined} (Unclear observer typing)
         */
        #resizeObserver;

        constructor() {
            if (browser.edgeUwp) {
                this.name = 'Windows Video Player';
            } else {
                this.name = 'Html Video Player';
            }
        }

        currentSrc() {
            return this.#currentSrc;
        }

        /**
         * @private
         */
        incrementFetchQueue() {
            if (this.#fetchQueue <= 0) {
                this.isFetching = true;
                Events.trigger(this, 'beginFetch');
            }

            this.#fetchQueue++;
        }

        /**
         * @private
         */
        decrementFetchQueue() {
            this.#fetchQueue--;

            if (this.#fetchQueue <= 0) {
                this.isFetching = false;
                Events.trigger(this, 'endFetch');
            }
        }

        /**
         * @private
         */
        updateVideoUrl(streamInfo) {
            const isHls = streamInfo.url.toLowerCase().includes('.m3u8');

            const mediaSource = streamInfo.mediaSource;
            const item = streamInfo.item;

            // Huge hack alert. Safari doesn't seem to like if the segments aren't available right away when playback starts
            // This will start the transcoding process before actually feeding the video url into the player
            // Edit: Also seeing stalls from hls.js
            if (mediaSource && item && !mediaSource.RunTimeTicks && isHls && streamInfo.playMethod === 'Transcode' && (browser.iOS || browser.osx)) {
                const hlsPlaylistUrl = streamInfo.url.replace('master.m3u8', 'live.m3u8');

                loading.show();

                console.debug(`prefetching hls playlist: ${hlsPlaylistUrl}`);

                return ServerConnections.getApiClient(item.ServerId).ajax({

                    type: 'GET',
                    url: hlsPlaylistUrl

                }).then(function () {
                    console.debug(`completed prefetching hls playlist: ${hlsPlaylistUrl}`);

                    loading.hide();
                    streamInfo.url = hlsPlaylistUrl;
                }, function () {
                    console.error(`error prefetching hls playlist: ${hlsPlaylistUrl}`);

                    loading.hide();
                });
            } else {
                return Promise.resolve();
            }
        }

        play(options) {
            this.#started = false;
            this.#timeUpdated = false;

            this.#currentTime = null;

            this.resetSubtitleOffset();

            return this.createMediaElement(options).then(elem => {
                return this.updateVideoUrl(options).then(() => {
                    return this.setCurrentSrc(elem, options);
                });
            });
        }

        /**
         * @private
         */
        setSrcWithFlvJs(elem, options, url) {
            return import('flv.js').then(({default: flvjs}) => {
                const flvPlayer = flvjs.createPlayer({
                        type: 'flv',
                        url: url
                    },
                    {
                        seekType: 'range',
                        lazyLoad: false
                    });

                flvPlayer.attachMediaElement(elem);
                flvPlayer.load();

                this.#flvPlayer = flvPlayer;

                // This is needed in setCurrentTrackElement
                this.#currentSrc = url;

                return flvPlayer.play();
            });
        }

        /**
         * @private
         */
        setSrcWithHlsJs(elem, options, url) {
            return new Promise((resolve, reject) => {
                requireHlsPlayer(() => {
                    const hls = new Hls({
                        manifestLoadingTimeOut: 20000
                    });
                    hls.loadSource(url);
                    hls.attachMedia(elem);

                    bindEventsToHlsPlayer(this, hls, elem, this.onError, resolve, reject);

                    this._hlsPlayer = hls;

                    // This is needed in setCurrentTrackElement
                    this.#currentSrc = url;
                });
            });
        }

        /**
         * @private
         */
        setCurrentSrc(elem, options) {
            elem.removeEventListener('error', this.onError);

            let val = options.url;
            console.debug(`playing url: ${val}`);

            // Convert to seconds
            const seconds = (options.playerStartPositionTicks || 0) / 10000000;
            if (seconds) {
                val += `#t=${seconds}`;
            }

            destroyHlsPlayer(this);
            destroyFlvPlayer(this);
            destroyCastPlayer(this);

            this.#subtitleTrackIndexToSetOnPlaying = options.mediaSource.DefaultSubtitleStreamIndex == null ? -1 : options.mediaSource.DefaultSubtitleStreamIndex;
            if (this.#subtitleTrackIndexToSetOnPlaying != null && this.#subtitleTrackIndexToSetOnPlaying >= 0) {
                const initialSubtitleStream = options.mediaSource.MediaStreams[this.#subtitleTrackIndexToSetOnPlaying];
                if (!initialSubtitleStream || initialSubtitleStream.DeliveryMethod === 'Encode') {
                    this.#subtitleTrackIndexToSetOnPlaying = -1;
                }
            }

            this.#audioTrackIndexToSetOnPlaying = options.playMethod === 'Transcode' ? null : options.mediaSource.DefaultAudioStreamIndex;

            this._currentPlayOptions = options;

            const crossOrigin = getCrossOriginValue(options.mediaSource);
            if (crossOrigin) {
                elem.crossOrigin = crossOrigin;
            }

            if (enableHlsJsPlayer(options.mediaSource.RunTimeTicks, 'Video') && val.includes('.m3u8')) {
                return this.setSrcWithHlsJs(elem, options, val);
            } else if (options.playMethod !== 'Transcode' && options.mediaSource.Container === 'flv') {
                return this.setSrcWithFlvJs(elem, options, val);
            } else {
                elem.autoplay = true;

                // Safari will not send cookies without this
                elem.crossOrigin = 'use-credentials';

                return applySrc(elem, val, options).then(() => {
                    this.#currentSrc = val;

                    return playWithPromise(elem, this.onError);
                });
            }
        }

        setSubtitleStreamIndex(index) {
            this.setCurrentTrackElement(index);
        }

        resetSubtitleOffset() {
            this.#currentTrackOffset = 0;
            this.#showTrackOffset = false;
        }

        enableShowingSubtitleOffset() {
            this.#showTrackOffset = true;
        }

        disableShowingSubtitleOffset() {
            this.#showTrackOffset = false;
        }

        isShowingSubtitleOffsetEnabled() {
            return this.#showTrackOffset;
        }

        /**
         * @private
         */
        getTextTrack() {
            const videoElement = this.#mediaElement;
            if (videoElement) {
                return Array.from(videoElement.textTracks)
                    .find(function (trackElement) {
                        // get showing .vtt textTack
                        return trackElement.mode === 'showing';
                    });
            } else {
                return null;
            }
        }

        /**
         * @private
         */
        setSubtitleOffset(offset) {
            const offsetValue = parseFloat(offset);

            // if .ass currently rendering
            if (this.#currentSubtitlesOctopus) {
                this.updateCurrentTrackOffset(offsetValue);
                this.#currentSubtitlesOctopus.timeOffset = (this._currentPlayOptions.transcodingOffsetTicks || 0) / 10000000 + offsetValue;
            } else {
                const trackElement = this.getTextTrack();
                // if .vtt currently rendering
                if (trackElement) {
                    this.setTextTrackSubtitleOffset(trackElement, offsetValue);
                } else if (this.#currentTrackEvents) {
                    this.setTrackEventsSubtitleOffset(this.#currentTrackEvents, offsetValue);
                } else {
                    console.debug('No available track, cannot apply offset: ', offsetValue);
                }
            }
        }

        /**
         * @private
         */
        updateCurrentTrackOffset(offsetValue) {
            let relativeOffset = offsetValue;
            const newTrackOffset = offsetValue;
            if (this.#currentTrackOffset) {
                relativeOffset -= this.#currentTrackOffset;
            }
            this.#currentTrackOffset = newTrackOffset;
            // relative to currentTrackOffset
            return relativeOffset;
        }

        /**
         * @private
         */
        setTextTrackSubtitleOffset(currentTrack, offsetValue) {
            if (currentTrack.cues) {
                offsetValue = this.updateCurrentTrackOffset(offsetValue);
                Array.from(currentTrack.cues)
                    .forEach(function (cue) {
                        cue.startTime -= offsetValue;
                        cue.endTime -= offsetValue;
                    });
            }
        }

        /**
         * @private
         */
        setTrackEventsSubtitleOffset(trackEvents, offsetValue) {
            if (Array.isArray(trackEvents)) {
                offsetValue = this.updateCurrentTrackOffset(offsetValue) * 1e7; // ticks
                trackEvents.forEach(function (trackEvent) {
                    trackEvent.StartPositionTicks -= offsetValue;
                    trackEvent.EndPositionTicks -= offsetValue;
                });
            }
        }

        getSubtitleOffset() {
            return this.#currentTrackOffset;
        }

        /**
         * @private
         */
        isAudioStreamSupported(stream, deviceProfile) {
            const codec = (stream.Codec || '').toLowerCase();

            if (!codec) {
                return true;
            }

            if (!deviceProfile) {
                // This should never happen
                return true;
            }

            const profiles = deviceProfile.DirectPlayProfiles || [];

            return profiles.filter(function (p) {
                if (p.Type === 'Video') {
                    if (!p.AudioCodec) {
                        return true;
                    }

                    return p.AudioCodec.toLowerCase().includes(codec);
                }

                return false;
            }).length > 0;
        }

        /**
         * @private
         */
        getSupportedAudioStreams() {
            const profile = this.#lastProfile;

            return getMediaStreamAudioTracks(this._currentPlayOptions.mediaSource).filter((stream) => {
                return this.isAudioStreamSupported(stream, profile);
            });
        }

        setAudioStreamIndex(index) {
            const streams = this.getSupportedAudioStreams();

            if (streams.length < 2) {
                // If there's only one supported stream then trust that the player will handle it on it's own
                return;
            }

            let audioIndex = -1;

            for (const stream of streams) {
                audioIndex++;

                if (stream.Index === index) {
                    break;
                }
            }

            if (audioIndex === -1) {
                return;
            }

            const elem = this.#mediaElement;
            if (!elem) {
                return;
            }

            // https://developer.mozilla.org/en-US/docs/Web/API/HTMLMediaElement/audioTracks

            /**
             * @type {ArrayLike<any>|any[]}
             */
            const elemAudioTracks = elem.audioTracks || [];
            console.debug(`found ${elemAudioTracks.length} audio tracks`);

            for (const [i, audioTrack] of Array.from(elemAudioTracks).entries()) {
                if (audioIndex === i) {
                    console.debug(`setting audio track ${i} to enabled`);
                    audioTrack.enabled = true;
                } else {
                    console.debug(`setting audio track ${i} to disabled`);
                    audioTrack.enabled = false;
                }
            }
        }

        stop(destroyPlayer) {
            const elem = this.#mediaElement;
            const src = this.#currentSrc;

            if (elem) {
                if (src) {
                    elem.pause();
                }

                onEndedInternal(this, elem, this.onError);

                if (destroyPlayer) {
                    this.destroy();
                }
            }

            this.destroyCustomTrack(elem);

            return Promise.resolve();
        }

        destroy() {
            destroyHlsPlayer(this);
            destroyFlvPlayer(this);

            appRouter.setTransparency('none');

            const videoElement = this.#mediaElement;

            if (videoElement) {
                this.#mediaElement = null;

                this.destroyCustomTrack(videoElement);
                videoElement.removeEventListener('timeupdate', this.onTimeUpdate);
                videoElement.removeEventListener('ended', this.onEnded);
                videoElement.removeEventListener('volumechange', this.onVolumeChange);
                videoElement.removeEventListener('pause', this.onPause);
                videoElement.removeEventListener('playing', this.onPlaying);
                videoElement.removeEventListener('play', this.onPlay);
                videoElement.removeEventListener('click', this.onClick);
                videoElement.removeEventListener('dblclick', this.onDblClick);
                videoElement.removeEventListener('waiting', this.onWaiting);

                videoElement.parentNode.removeChild(videoElement);
            }

            const dlg = this.#videoDialog;
            if (dlg) {
                this.#videoDialog = null;
                dlg.parentNode.removeChild(dlg);
            }

            if (Screenfull.isEnabled) {
                Screenfull.exit();
            } else {
                // iOS Safari
                if (document.webkitIsFullScreen && document.webkitCancelFullscreen) {
                    document.webkitCancelFullscreen();
                }
            }
        }

        /**
         * @private
         * @param e {Event} The event received from the `<video>` element
         */
        onEnded = (e) => {
            /**
             * @type {HTMLMediaElement}
             */
            const elem = e.target;
            this.destroyCustomTrack(elem);
            onEndedInternal(this, elem, this.onError);
        };

        /**
         * @private
         * @param e {Event} The event received from the `<video>` element
         */
        onTimeUpdate = (e) => {
            /**
             * @type {HTMLMediaElement}
             */
            const elem = e.target;
            // get the player position and the transcoding offset
            const time = elem.currentTime;

            if (time && !this.#timeUpdated) {
                this.#timeUpdated = true;
                this.ensureValidVideo(elem);
            }

            this.#currentTime = time;

            const currentPlayOptions = this._currentPlayOptions;
            // Not sure yet how this is coming up null since we never null it out, but it is causing app crashes
            if (currentPlayOptions) {
                let timeMs = time * 1000;
                timeMs += ((currentPlayOptions.transcodingOffsetTicks || 0) / 10000);
                this.updateSubtitleText(timeMs);
            }

            Events.trigger(this, 'timeupdate');
        };

        /**
         * @private
         * @param e {Event} The event received from the `<video>` element
         */
        onVolumeChange = (e) => {
            /**
             * @type {HTMLMediaElement}
             */
            const elem = e.target;
            saveVolume(elem.volume);
            Events.trigger(this, 'volumechange');
        };

        /**
         * @private
         */
        onNavigatedToOsd = () => {
            const dlg = this.#videoDialog;
            if (dlg) {
                dlg.classList.remove('videoPlayerContainer-onTop');

                this.onStartedAndNavigatedToOsd();
            }
        };

        /**
         * @private
         */
        onStartedAndNavigatedToOsd() {
            // If this causes a failure during navigation we end up in an awkward UI state
            this.setCurrentTrackElement(this.#subtitleTrackIndexToSetOnPlaying);

            if (this.#audioTrackIndexToSetOnPlaying != null && this.canSetAudioStreamIndex()) {
                this.setAudioStreamIndex(this.#audioTrackIndexToSetOnPlaying);
            }
        }

        /**
         * @private
         * @param e {Event} The event received from the `<video>` element
         */
        onPlaying = (e) => {
            /**
             * @type {HTMLMediaElement}
             */
            const elem = e.target;
            if (!this.#started) {
                this.#started = true;
                elem.removeAttribute('controls');

                loading.hide();

                seekOnPlaybackStart(this, e.target, this._currentPlayOptions.playerStartPositionTicks, () => {
                    if (this.#currentSubtitlesOctopus) {
                        this.#currentSubtitlesOctopus.timeOffset = (this._currentPlayOptions.transcodingOffsetTicks || 0) / 10000000 + this.#currentTrackOffset;
                        this.#currentSubtitlesOctopus.resize();
                        this.#currentSubtitlesOctopus.resetRenderAheadCache(false);
                    }
                });

                if (this._currentPlayOptions.fullscreen) {
                    appRouter.showVideoOsd().then(this.onNavigatedToOsd);
                } else {
                    appRouter.setTransparency('backdrop');
                    this.#videoDialog.classList.remove('videoPlayerContainer-onTop');

                    this.onStartedAndNavigatedToOsd();
                }
            }
            Events.trigger(this, 'playing');
        };

        /**
         * @private
         */
        onPlay = () => {
            Events.trigger(this, 'unpause');
        };

        /**
         * @private
         */
        ensureValidVideo(elem) {
            if (elem !== this.#mediaElement) {
                return;
            }

            if (elem.videoWidth === 0 && elem.videoHeight === 0) {
                const mediaSource = (this._currentPlayOptions || {}).mediaSource;

                // Only trigger this if there is media info
                // Avoid triggering in situations where it might not actually have a video stream (audio only live tv channel)
                if (!mediaSource || mediaSource.RunTimeTicks) {
                    onErrorInternal(this, 'mediadecodeerror');
                }
            }
        }

        /**
         * @private
         */
        onClick = () => {
            Events.trigger(this, 'click');
        };

        /**
         * @private
         */
        onDblClick = () => {
            Events.trigger(this, 'dblclick');
        };

        /**
         * @private
         */
        onPause = () => {
            Events.trigger(this, 'pause');
        };

        onWaiting() {
            Events.trigger(this, 'waiting');
        }

        /**
         * @private
         * @param e {Event} The event received from the `<video>` element
         */
        onError = (e) => {
            /**
             * @type {HTMLMediaElement}
             */
            const elem = e.target;
            const errorCode = elem.error ? (elem.error.code || 0) : 0;
            const errorMessage = elem.error ? (elem.error.message || '') : '';
            console.error(`media element error: ${errorCode} ${errorMessage}`);

            let type;

            switch (errorCode) {
                case 1:
                    // MEDIA_ERR_ABORTED
                    // This will trigger when changing media while something is playing
                    return;
                case 2:
                    // MEDIA_ERR_NETWORK
                    type = 'network';
                    break;
                case 3:
                    // MEDIA_ERR_DECODE
                    if (this._hlsPlayer) {
                        handleHlsJsMediaError(this);
                        return;
                    } else {
                        type = 'mediadecodeerror';
                    }
                    break;
                case 4:
                    // MEDIA_ERR_SRC_NOT_SUPPORTED
                    type = 'medianotsupported';
                    break;
                default:
                    // seeing cases where Edge is firing error events with no error code
                    // example is start playing something, then immediately change src to something else
                    return;
            }

            onErrorInternal(this, type);
        };

        /**
         * @private
         */
        destroyCustomTrack(videoElement) {
            if (this.#resizeObserver) {
                this.#resizeObserver.disconnect();
                this.#resizeObserver = null;
            }

            if (this.#videoSubtitlesElem) {
                const subtitlesContainer = this.#videoSubtitlesElem.parentNode;
                if (subtitlesContainer) {
                    tryRemoveElement(subtitlesContainer);
                }
                this.#videoSubtitlesElem = null;
            }

            this.#currentTrackEvents = null;

            if (videoElement) {
                const allTracks = videoElement.textTracks || []; // get list of tracks
                for (const track of allTracks) {
                    if (track.label.includes('manualTrack')) {
                        track.mode = 'disabled';
                    }
                }
            }

            this.#customTrackIndex = -1;
            this.#currentClock = null;
            this._currentAspectRatio = null;

            const octopus = this.#currentSubtitlesOctopus;
            if (octopus) {
                octopus.dispose();
            }
            this.#currentSubtitlesOctopus = null;

            const renderer = this.#currentAssRenderer;
            if (renderer) {
                renderer.setEnabled(false);
            }
            this.#currentAssRenderer = null;
        }

        /**
         * @private
         */
        fetchSubtitlesUwp(track) {
            return Windows.Storage.StorageFile.getFileFromPathAsync(track.Path).then(function (storageFile) {
                return Windows.Storage.FileIO.readTextAsync(storageFile);
            }).then(function (text) {
                return JSON.parse(text);
            });
        }

        /**
         * @private
         */
        async fetchSubtitles(track, item) {
            if (window.Windows && itemHelper.isLocalItem(item)) {
                return this.fetchSubtitlesUwp(track, item);
            }

            this.incrementFetchQueue();
            try {
                const response = await fetch(getTextTrackUrl(track, item, '.js'));

                if (!response.ok) {
                    throw new Error(response);
                }

                return response.json();
            } finally {
                this.decrementFetchQueue();
            }
        }

        /**
         * @private
         */
        setTrackForDisplay(videoElement, track) {
            if (!track) {
                this.destroyCustomTrack(videoElement);
                return;
            }

            // skip if already playing this track
            if (this.#customTrackIndex === track.Index) {
                return;
            }

            this.resetSubtitleOffset();
            const item = this._currentPlayOptions.item;

            this.destroyCustomTrack(videoElement);
            this.#customTrackIndex = track.Index;
            this.renderTracksEvents(videoElement, track, item);
        }

        /**
         * @private
         */
        renderSsaAss(videoElement, track, item) {
            const avaliableFonts = [];
            const attachments = this._currentPlayOptions.mediaSource.MediaAttachments || [];
<<<<<<< HEAD
            const apiClient = ServerConnections.getApiClient(item);
=======
            attachments.map(function (i) {
                // embedded font url
                return avaliableFonts.push(i.DeliveryUrl);
            });
            const apiClient = window.connectionManager.getApiClient(item);
            const fallbackFontList = apiClient.getUrl('/FallbackFont/Fonts', {
                api_key: apiClient.accessToken()
            });
>>>>>>> 6d91c0e1
            const htmlVideoPlayer = this;
            const options = {
                video: videoElement,
                subUrl: getTextTrackUrl(track, item),
                fonts: avaliableFonts,
                workerUrl: `${appRouter.baseUrl()}/libraries/subtitles-octopus-worker.js`,
                legacyWorkerUrl: `${appRouter.baseUrl()}/libraries/subtitles-octopus-worker-legacy.js`,
                onError() {
                    onErrorInternal(htmlVideoPlayer, 'mediadecodeerror');
                },
                timeOffset: (this._currentPlayOptions.transcodingOffsetTicks || 0) / 10000000,

                // new octopus options; override all, even defaults
                renderMode: 'blend',
                dropAllAnimations: false,
                libassMemoryLimit: 40,
                libassGlyphLimit: 40,
                targetFps: 24,
                prescaleTradeoff: 0.8,
                softHeightLimit: 1080,
                hardHeightLimit: 2160,
                resizeVariation: 0.2,
                renderAhead: 90
            };
<<<<<<< HEAD
            import('libass-wasm').then(({default: SubtitlesOctopus}) => {
                this.#currentSubtitlesOctopus = new SubtitlesOctopus(options);
=======
            import('JavascriptSubtitlesOctopus').then(({default: SubtitlesOctopus}) => {
                apiClient.getNamedConfiguration('encoding').then((config) => {
                    if (config.EnableFallbackFont) {
                        apiClient.getJSON(fallbackFontList).then((fontFiles) => {
                            (fontFiles || []).map(function (font) {
                                const fontUrl = apiClient.getUrl(`/FallbackFont/Fonts/${font.Name}`, {
                                    api_key: apiClient.accessToken()
                                });
                                return avaliableFonts.push(fontUrl);
                            });
                            this.#currentSubtitlesOctopus = new SubtitlesOctopus(options);
                        });
                    } else {
                        this.#currentSubtitlesOctopus = new SubtitlesOctopus(options);
                    }
                });
>>>>>>> 6d91c0e1
            });
        }

        /**
         * @private
         */
        requiresCustomSubtitlesElement() {
            // after a system update, ps4 isn't showing anything when creating a track element dynamically
            // going to have to do it ourselves
            if (browser.ps4) {
                return true;
            }

            // This is unfortunate, but we're unable to remove the textTrack that gets added via addTextTrack
            if (browser.firefox || browser.web0s) {
                return true;
            }

            if (browser.edge) {
                return true;
            }

            if (browser.iOS) {
                const userAgent = navigator.userAgent.toLowerCase();
                // works in the browser but not the native app
                if ((userAgent.includes('os 9') || userAgent.includes('os 8')) && !userAgent.includes('safari')) {
                    return true;
                }
            }

            return false;
        }

        /**
         * @private
         */
        renderSubtitlesWithCustomElement(videoElement, track, item) {
            this.fetchSubtitles(track, item).then((data) => {
                if (!this.#videoSubtitlesElem) {
                    const subtitlesContainer = document.createElement('div');
                    subtitlesContainer.classList.add('videoSubtitles');
                    subtitlesContainer.innerHTML = '<div class="videoSubtitlesInner"></div>';
                    this.#videoSubtitlesElem = subtitlesContainer.querySelector('.videoSubtitlesInner');
                    this.setSubtitleAppearance(subtitlesContainer, this.#videoSubtitlesElem);
                    videoElement.parentNode.appendChild(subtitlesContainer);
                    this.#currentTrackEvents = data.TrackEvents;
                }
            });
        }

        /**
         * @private
         */
        setSubtitleAppearance(elem, innerElem) {
            Promise.all([import('../../scripts/settings/userSettings'), import('../../components/subtitlesettings/subtitleappearancehelper')]).then(([userSettings, subtitleAppearanceHelper]) => {
                subtitleAppearanceHelper.applyStyles({
                    text: innerElem,
                    window: elem
                }, userSettings.getSubtitleAppearanceSettings());
            });
        }

        /**
         * @private
         */
        getCueCss(appearance, selector) {
            return `${selector}::cue {
                ${appearance.text.map((s) => s.value !== undefined && s.value !== '' ? `${s.name}:${s.value}!important;` : '').join('')}
            }`;
        }

        /**
         * @private
         */
        setCueAppearance() {
            Promise.all([import('../../scripts/settings/userSettings'), import('../../components/subtitlesettings/subtitleappearancehelper')]).then(([userSettings, subtitleAppearanceHelper]) => {
                const elementId = `${this.id}-cuestyle`;

                let styleElem = document.querySelector(`#${elementId}`);
                if (!styleElem) {
                    styleElem = document.createElement('style');
                    styleElem.id = elementId;
                    document.getElementsByTagName('head')[0].appendChild(styleElem);
                }

                styleElem.innerHTML = this.getCueCss(subtitleAppearanceHelper.getStyles(userSettings.getSubtitleAppearanceSettings()), '.htmlvideoplayer');
            });
        }

        /**
         * @private
         */
        renderTracksEvents(videoElement, track, item) {
            if (!itemHelper.isLocalItem(item) || track.IsExternal) {
                const format = (track.Codec || '').toLowerCase();
                if (format === 'ssa' || format === 'ass') {
                    this.renderSsaAss(videoElement, track, item);
                    return;
                }

                if (this.requiresCustomSubtitlesElement()) {
                    this.renderSubtitlesWithCustomElement(videoElement, track, item);
                    return;
                }
            }

            let trackElement = null;
            if (videoElement.textTracks && videoElement.textTracks.length > 0) {
                trackElement = videoElement.textTracks[0];

                // This throws an error in IE, but is fine in chrome
                // In IE it's not necessary anyway because changing the src seems to be enough
                try {
                    trackElement.mode = 'showing';
                    while (trackElement.cues.length) {
                        trackElement.removeCue(trackElement.cues[0]);
                    }
                } catch (e) {
                    console.error('error removing cue from textTrack');
                }

                trackElement.mode = 'disabled';
            } else {
                // There is a function addTextTrack but no function for removeTextTrack
                // Therefore we add ONE element and replace its cue data
                trackElement = videoElement.addTextTrack('subtitles', 'manualTrack', 'und');
            }

            // download the track json
            this.fetchSubtitles(track, item).then(function (data) {
                import('../../scripts/settings/userSettings').then((userSettings) => {
                    // show in ui
                    console.debug(`downloaded ${data.TrackEvents.length} track events`);

                    const subtitleAppearance = userSettings.getSubtitleAppearanceSettings();
                    const cueLine = parseInt(subtitleAppearance.verticalPosition, 10);

                    // add some cues to show the text
                    // in safari, the cues need to be added before setting the track mode to showing
                    for (const trackEvent of data.TrackEvents) {
                        const trackCueObject = window.VTTCue || window.TextTrackCue;
                        const cue = new trackCueObject(trackEvent.StartPositionTicks / 10000000, trackEvent.EndPositionTicks / 10000000, normalizeTrackEventText(trackEvent.Text, false));

                        if (cue.line === 'auto') {
                            cue.line = cueLine;
                        }

                        trackElement.addCue(cue);
                    }

                    trackElement.mode = 'showing';
                });
            });
        }

        /**
         * @private
         */
        updateSubtitleText(timeMs) {
            const clock = this.#currentClock;
            if (clock) {
                try {
                    clock.seek(timeMs / 1000);
                } catch (err) {
                    console.error(`error in libjass: ${err}`);
                }
                return;
            }

            const trackEvents = this.#currentTrackEvents;
            const subtitleTextElement = this.#videoSubtitlesElem;

            if (trackEvents && subtitleTextElement) {
                const ticks = timeMs * 10000;
                let selectedTrackEvent;
                for (const trackEvent of trackEvents) {
                    if (trackEvent.StartPositionTicks <= ticks && trackEvent.EndPositionTicks >= ticks) {
                        selectedTrackEvent = trackEvent;
                        break;
                    }
                }

                if (selectedTrackEvent && selectedTrackEvent.Text) {
                    subtitleTextElement.innerHTML = normalizeTrackEventText(selectedTrackEvent.Text, true);
                    subtitleTextElement.classList.remove('hide');
                } else {
                    subtitleTextElement.classList.add('hide');
                }
            }
        }

        /**
         * @private
         */
        setCurrentTrackElement(streamIndex) {
            console.debug(`setting new text track index to: ${streamIndex}`);

            const mediaStreamTextTracks = getMediaStreamTextTracks(this._currentPlayOptions.mediaSource);

            let track = streamIndex === -1 ? null : mediaStreamTextTracks.filter(function (t) {
                return t.Index === streamIndex;
            })[0];

            this.setTrackForDisplay(this.#mediaElement, track);
            if (enableNativeTrackSupport(this.#currentSrc, track)) {
                if (streamIndex !== -1) {
                    this.setCueAppearance();
                }
            } else {
                // null these out to disable the player's native display (handled below)
                streamIndex = -1;
                track = null;
            }
        }

        /**
         * @private
         */
        createMediaElement(options) {
            const dlg = document.querySelector('.videoPlayerContainer');

                if (!dlg) {
                    return import('./style.css').then(() => {
                        loading.show();

                        const dlg = document.createElement('div');

                        dlg.classList.add('videoPlayerContainer');

                        if (options.fullscreen) {
                            dlg.classList.add('videoPlayerContainer-onTop');
                        }

                        let html = '';
                        const cssClass = 'htmlvideoplayer';

                        // Can't autoplay in these browsers so we need to use the full controls, at least until playback starts
                        if (!appHost.supports('htmlvideoautoplay')) {
                            html += '<video class="' + cssClass + '" preload="metadata" autoplay="autoplay" controls="controls" webkit-playsinline playsinline>';
                        } else {
                            // Chrome 35 won't play with preload none
                            html += '<video class="' + cssClass + '" preload="metadata" autoplay="autoplay" webkit-playsinline playsinline>';
                        }

                        html += '</video>';

                        dlg.innerHTML = html;
                        const videoElement = dlg.querySelector('video');

                        videoElement.volume = getSavedVolume();
                        videoElement.addEventListener('timeupdate', this.onTimeUpdate);
                        videoElement.addEventListener('ended', this.onEnded);
                        videoElement.addEventListener('volumechange', this.onVolumeChange);
                        videoElement.addEventListener('pause', this.onPause);
                        videoElement.addEventListener('playing', this.onPlaying);
                        videoElement.addEventListener('play', this.onPlay);
                        videoElement.addEventListener('click', this.onClick);
                        videoElement.addEventListener('dblclick', this.onDblClick);
                        videoElement.addEventListener('waiting', this.onWaiting);
                        if (options.backdropUrl) {
                            videoElement.poster = options.backdropUrl;
                        }

                        document.body.insertBefore(dlg, document.body.firstChild);
                        this.#videoDialog = dlg;
                        this.#mediaElement = videoElement;

                        if (options.fullscreen) {
                            hidePrePlaybackPage();
                        }

                        // don't animate on smart tv's, too slow
                        if (options.fullscreen && browser.supportsCssAnimation() && !browser.slow) {
                            return zoomIn(dlg).then(function () {
                                return videoElement;
                            });
                        } else {
                            return videoElement;
                        }
                    });
                } else {
                    if (options.fullscreen) {
                        hidePrePlaybackPage();
                    }

                    return Promise.resolve(dlg.querySelector('video'));
                }
        }

    /**
     * @private
     */
    canPlayMediaType(mediaType) {
        return (mediaType || '').toLowerCase() === 'video';
    }

    /**
     * @private
     */
    supportsPlayMethod(playMethod, item) {
        if (appHost.supportsPlayMethod) {
            return appHost.supportsPlayMethod(playMethod, item);
        }

        return true;
    }

    /**
     * @private
     */
    getDeviceProfile(item, options) {
        return HtmlVideoPlayer.getDeviceProfileInternal(item, options).then((profile) => {
            this.#lastProfile = profile;
            return profile;
        });
    }

    /**
     * @private
     */
    static getDeviceProfileInternal(item, options) {
        if (appHost.getDeviceProfile) {
            return appHost.getDeviceProfile(item, options);
        }

        return getDefaultProfile();
    }

    /**
     * @private
     */
    static getSupportedFeatures() {
        const list = [];

        const video = document.createElement('video');
        if (
            // Check non-standard Safari PiP support
            typeof video.webkitSupportsPresentationMode === 'function' && video.webkitSupportsPresentationMode('picture-in-picture') && typeof video.webkitSetPresentationMode === 'function'
            // Check standard PiP support
            || document.pictureInPictureEnabled
        ) {
            list.push('PictureInPicture');
        } else if (window.Windows) {
            if (Windows.UI.ViewManagement.ApplicationView.getForCurrentView().isViewModeSupported(Windows.UI.ViewManagement.ApplicationViewMode.compactOverlay)) {
                list.push('PictureInPicture');
            }
        }

        if (browser.safari || browser.iOS || browser.iPad) {
            list.push('AirPlay');
        }

        if (typeof video.playbackRate === 'number') {
            list.push('PlaybackRate');
        }

        list.push('SetBrightness');
        list.push('SetAspectRatio');

        return list;
    }

    supports(feature) {
        if (!this.#supportedFeatures) {
            this.#supportedFeatures = HtmlVideoPlayer.getSupportedFeatures();
        }

        return this.#supportedFeatures.includes(feature);
    }

    // Save this for when playback stops, because querying the time at that point might return 0
    currentTime(val) {
        const mediaElement = this.#mediaElement;
        if (mediaElement) {
            if (val != null) {
                mediaElement.currentTime = val / 1000;
                return;
            }

            const currentTime = this.#currentTime;
            if (currentTime) {
                return currentTime * 1000;
            }

            return (mediaElement.currentTime || 0) * 1000;
        }
    }

    duration() {
        const mediaElement = this.#mediaElement;
        if (mediaElement) {
            const duration = mediaElement.duration;
            if (isValidDuration(duration)) {
                return duration * 1000;
            }
        }

        return null;
    }

    canSetAudioStreamIndex() {
        if (browser.tizen || browser.orsay) {
            return true;
        }

        const video = this.#mediaElement;
        if (video) {
            if (video.audioTracks) {
                return true;
            }
        }

        return false;
    }

    static onPictureInPictureError(err) {
        console.error(`Picture in picture error: ${err}`);
    }

    setPictureInPictureEnabled(isEnabled) {
        const video = this.#mediaElement;

        if (document.pictureInPictureEnabled) {
            if (video) {
                if (isEnabled) {
                    video.requestPictureInPicture().catch(HtmlVideoPlayer.onPictureInPictureError);
                } else {
                    document.exitPictureInPicture().catch(HtmlVideoPlayer.onPictureInPictureError);
                }
            }
        } else if (window.Windows) {
            this.isPip = isEnabled;
            if (isEnabled) {
                Windows.UI.ViewManagement.ApplicationView.getForCurrentView().tryEnterViewModeAsync(Windows.UI.ViewManagement.ApplicationViewMode.compactOverlay);
            } else {
                Windows.UI.ViewManagement.ApplicationView.getForCurrentView().tryEnterViewModeAsync(Windows.UI.ViewManagement.ApplicationViewMode.default);
            }
        } else {
            if (video && video.webkitSupportsPresentationMode && typeof video.webkitSetPresentationMode === 'function') {
                video.webkitSetPresentationMode(isEnabled ? 'picture-in-picture' : 'inline');
            }
        }
    }

    isPictureInPictureEnabled() {
        if (document.pictureInPictureEnabled) {
            return !!document.pictureInPictureElement;
        } else if (window.Windows) {
            return this.isPip || false;
        } else {
            const video = this.#mediaElement;
            if (video) {
                return video.webkitPresentationMode === 'picture-in-picture';
            }
        }

        return false;
    }

    static isAirPlayEnabled() {
        if (document.AirPlayEnabled) {
            return !!document.AirplayElement;
        }

        return false;
    }

    setAirPlayEnabled(isEnabled) {
        const video = this.#mediaElement;

        if (document.AirPlayEnabled) {
            if (video) {
                if (isEnabled) {
                    video.requestAirPlay().catch(function(err) {
                        console.error('Error requesting AirPlay', err);
                    });
                } else {
                    document.exitAirPLay().catch(function(err) {
                        console.error('Error exiting AirPlay', err);
                    });
                }
            }
        } else {
            video.webkitShowPlaybackTargetPicker();
        }
    }

    setBrightness(val) {
        const elem = this.#mediaElement;

        if (elem) {
            val = Math.max(0, val);
            val = Math.min(100, val);

            let rawValue = val;
            rawValue = Math.max(20, rawValue);

            const cssValue = rawValue >= 100 ? 'none' : (rawValue / 100);
            elem.style['-webkit-filter'] = `brightness(${cssValue})`;
            elem.style.filter = `brightness(${cssValue})`;
            elem.brightnessValue = val;
            Events.trigger(this, 'brightnesschange');
        }
    }

    getBrightness() {
        const elem = this.#mediaElement;
        if (elem) {
            const val = elem.brightnessValue;
            return val == null ? 100 : val;
        }
    }

    seekable() {
        const mediaElement = this.#mediaElement;
        if (mediaElement) {
            const seekable = mediaElement.seekable;
            if (seekable && seekable.length) {
                let start = seekable.start(0);
                let end = seekable.end(0);

                if (!isValidDuration(start)) {
                    start = 0;
                }
                if (!isValidDuration(end)) {
                    end = 0;
                }

                return (end - start) > 0;
            }

            return false;
        }
    }

    pause() {
        const mediaElement = this.#mediaElement;
        if (mediaElement) {
            mediaElement.pause();
        }
    }

    // This is a retry after error
    resume() {
        const mediaElement = this.#mediaElement;
        if (mediaElement) {
            mediaElement.play();
        }
    }

    unpause() {
        const mediaElement = this.#mediaElement;
        if (mediaElement) {
            mediaElement.play();
        }
    }

    paused() {
        const mediaElement = this.#mediaElement;
        if (mediaElement) {
            return mediaElement.paused;
        }

        return false;
    }

    setPlaybackRate(value) {
        const mediaElement = this.#mediaElement;
        if (mediaElement) {
            mediaElement.playbackRate = value;
        }
    }

    getPlaybackRate() {
        const mediaElement = this.#mediaElement;
        if (mediaElement) {
            return mediaElement.playbackRate;
        }
        return null;
    }

    getSupportedPlaybackRates() {
        return [{
            name: '0.5x',
            id: 0.5
        }, {
            name: '0.75x',
            id: 0.75
        }, {
            name: '1x',
            id: 1.0
        }, {
            name: '1.25x',
            id: 1.25
        }, {
            name: '1.5x',
            id: 1.5
        }, {
            name: '1.75x',
            id: 1.75
        }, {
            name: '2x',
            id: 2.0
        }];
    }

    setVolume(val) {
        const mediaElement = this.#mediaElement;
        if (mediaElement) {
            mediaElement.volume = val / 100;
        }
    }

    getVolume() {
        const mediaElement = this.#mediaElement;
        if (mediaElement) {
            return Math.min(Math.round(mediaElement.volume * 100), 100);
        }
    }

    volumeUp() {
        this.setVolume(Math.min(this.getVolume() + 2, 100));
    }

    volumeDown() {
        this.setVolume(Math.max(this.getVolume() - 2, 0));
    }

    setMute(mute) {
        const mediaElement = this.#mediaElement;
        if (mediaElement) {
            mediaElement.muted = mute;
        }
    }

    isMuted() {
        const mediaElement = this.#mediaElement;
        if (mediaElement) {
            return mediaElement.muted;
        }
        return false;
    }

    setAspectRatio(val) {
        const mediaElement = this.#mediaElement;
        if (mediaElement) {
            if (val === 'auto') {
                mediaElement.style.removeProperty('object-fit');
            } else {
                mediaElement.style['object-fit'] = val;
            }
        }
        this._currentAspectRatio = val;
    }

    getAspectRatio() {
        return this._currentAspectRatio || 'auto';
    }

    getSupportedAspectRatios() {
        return [{
            name: 'Auto',
            id: 'auto'
        }, {
            name: 'Cover',
            id: 'cover'
        }, {
            name: 'Fill',
            id: 'fill'
        }];
    }

    togglePictureInPicture() {
        return this.setPictureInPictureEnabled(!this.isPictureInPictureEnabled());
    }

    toggleAirPlay() {
        return this.setAirPlayEnabled(!this.isAirPlayEnabled());
    }

    getBufferedRanges() {
        const mediaElement = this.#mediaElement;
        if (mediaElement) {
            return getBufferedRanges(this, mediaElement);
        }

        return [];
    }

    getStats() {
        const mediaElement = this.#mediaElement;
        const playOptions = this._currentPlayOptions || [];

        const categories = [];

        if (!mediaElement) {
            return Promise.resolve({
                categories: categories
            });
        }

        const mediaCategory = {
            stats: [],
            type: 'media'
        };
        categories.push(mediaCategory);

        if (playOptions.url) {
            //  create an anchor element (note: no need to append this element to the document)
            let link = document.createElement('a');
            //  set href to any path
            link.setAttribute('href', playOptions.url);
            const protocol = (link.protocol || '').replace(':', '');

            if (protocol) {
                mediaCategory.stats.push({
                    label: globalize.translate('LabelProtocol'),
                    value: protocol
                });
            }

            link = null;
        }

        if (this._hlsPlayer) {
            mediaCategory.stats.push({
                label: globalize.translate('LabelStreamType'),
                value: 'HLS'
            });
        } else {
            mediaCategory.stats.push({
                label: globalize.translate('LabelStreamType'),
                value: 'Video'
            });
        }

        const videoCategory = {
            stats: [],
            type: 'video'
        };
        categories.push(videoCategory);

        const rect = mediaElement.getBoundingClientRect ? mediaElement.getBoundingClientRect() : {};
        let height = parseInt(rect.height);
        let width = parseInt(rect.width);

        // Don't show player dimensions on smart TVs because the app UI could be lower resolution than the video and this causes users to think there is a problem
        if (width && height && !browser.tv) {
            videoCategory.stats.push({
                label: globalize.translate('LabelPlayerDimensions'),
                value: `${width}x${height}`
            });
        }

        height = mediaElement.videoHeight;
        width = mediaElement.videoWidth;

        if (width && height) {
            videoCategory.stats.push({
                label: globalize.translate('LabelVideoResolution'),
                value: `${width}x${height}`
            });
        }

        if (mediaElement.getVideoPlaybackQuality) {
            const playbackQuality = mediaElement.getVideoPlaybackQuality();

            const droppedVideoFrames = playbackQuality.droppedVideoFrames || 0;
            videoCategory.stats.push({
                label: globalize.translate('LabelDroppedFrames'),
                value: droppedVideoFrames
            });

            const corruptedVideoFrames = playbackQuality.corruptedVideoFrames || 0;
            videoCategory.stats.push({
                label: globalize.translate('LabelCorruptedFrames'),
                value: corruptedVideoFrames
            });
        }

        const audioCategory = {
            stats: [],
            type: 'audio'
        };
        categories.push(audioCategory);

        const sinkId = mediaElement.sinkId;
        if (sinkId) {
            audioCategory.stats.push({
                label: 'Sink Id:',
                value: sinkId
            });
        }

        return Promise.resolve({
            categories: categories
        });
    }
    }
/* eslint-enable indent */

export default HtmlVideoPlayer;<|MERGE_RESOLUTION|>--- conflicted
+++ resolved
@@ -1032,18 +1032,14 @@
         renderSsaAss(videoElement, track, item) {
             const avaliableFonts = [];
             const attachments = this._currentPlayOptions.mediaSource.MediaAttachments || [];
-<<<<<<< HEAD
-            const apiClient = ServerConnections.getApiClient(item);
-=======
             attachments.map(function (i) {
                 // embedded font url
                 return avaliableFonts.push(i.DeliveryUrl);
             });
-            const apiClient = window.connectionManager.getApiClient(item);
+            const apiClient = ServerConnections.getApiClient(item);
             const fallbackFontList = apiClient.getUrl('/FallbackFont/Fonts', {
                 api_key: apiClient.accessToken()
             });
->>>>>>> 6d91c0e1
             const htmlVideoPlayer = this;
             const options = {
                 video: videoElement,
@@ -1068,27 +1064,8 @@
                 resizeVariation: 0.2,
                 renderAhead: 90
             };
-<<<<<<< HEAD
             import('libass-wasm').then(({default: SubtitlesOctopus}) => {
                 this.#currentSubtitlesOctopus = new SubtitlesOctopus(options);
-=======
-            import('JavascriptSubtitlesOctopus').then(({default: SubtitlesOctopus}) => {
-                apiClient.getNamedConfiguration('encoding').then((config) => {
-                    if (config.EnableFallbackFont) {
-                        apiClient.getJSON(fallbackFontList).then((fontFiles) => {
-                            (fontFiles || []).map(function (font) {
-                                const fontUrl = apiClient.getUrl(`/FallbackFont/Fonts/${font.Name}`, {
-                                    api_key: apiClient.accessToken()
-                                });
-                                return avaliableFonts.push(fontUrl);
-                            });
-                            this.#currentSubtitlesOctopus = new SubtitlesOctopus(options);
-                        });
-                    } else {
-                        this.#currentSubtitlesOctopus = new SubtitlesOctopus(options);
-                    }
-                });
->>>>>>> 6d91c0e1
             });
         }
 
