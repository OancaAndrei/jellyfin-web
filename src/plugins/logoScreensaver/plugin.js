--- conflicted
+++ resolved
@@ -1,12 +1,4 @@
-<<<<<<< HEAD
-define(['pluginManager'], function (pluginManager) {
-    pluginManager = pluginManager.default || pluginManager;
-
-    return function () {
-        var self = this;
-=======
 import pluginManager from 'pluginManager';
->>>>>>> 26119dda
 
 export default function () {
     const self = this;
