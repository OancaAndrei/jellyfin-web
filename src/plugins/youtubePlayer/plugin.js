import { Events } from 'jellyfin-apiclient';
import browser from '../../scripts/browser';
import { appRouter } from '../../components/appRouter';
import loading from '../../components/loading/loading';

/* globals YT */

const errorCodes = {
    2: 'YoutubeBadRequest',
    5: 'YoutubePlaybackError',
    100: 'YoutubeNotFound',
    101: 'YoutubeDenied',
    150: 'YoutubeDenied'
};

function zoomIn(elem, iterations) {
    const keyframes = [
        { transform: 'scale3d(.2, .2, .2)  ', opacity: '.6', offset: 0 },
        { transform: 'none', opacity: '1', offset: 1 }
    ];

    const timing = { duration: 240, iterations: iterations };
    return elem.animate(keyframes, timing);
}

function createMediaElement(instance, options) {
    return new Promise(function (resolve, reject) {
        const dlg = document.querySelector('.youtubePlayerContainer');

        if (!dlg) {
            import('./style.css').then(() => {
                loading.show();

                const dlg = document.createElement('div');

                dlg.classList.add('youtubePlayerContainer');

                if (options.fullscreen) {
                    dlg.classList.add('onTop');
                }

                dlg.innerHTML = '<div id="player"></div>';
                const videoElement = dlg.querySelector('#player');

                document.body.insertBefore(dlg, document.body.firstChild);
                instance.videoDialog = dlg;

                if (options.fullscreen && dlg.animate && !browser.slow) {
                    zoomIn(dlg, 1).onfinish = function () {
                        resolve(videoElement);
                    };
                } else {
                    resolve(videoElement);
                }
            });
        } else {
            resolve(dlg.querySelector('#player'));
        }
    });
}

function onVideoResize() {
    const instance = this;
    const player = instance.currentYoutubePlayer;
    const dlg = instance.videoDialog;
    if (player && dlg) {
        player.setSize(dlg.offsetWidth, dlg.offsetHeight);
    }
}

function clearTimeUpdateInterval(instance) {
    if (instance.timeUpdateInterval) {
        clearInterval(instance.timeUpdateInterval);
    }
    instance.timeUpdateInterval = null;
}

function onEndedInternal(instance) {
    clearTimeUpdateInterval(instance);
    const resizeListener = instance.resizeListener;
    if (resizeListener) {
        window.removeEventListener('resize', resizeListener);
        window.removeEventListener('orientationChange', resizeListener);
        instance.resizeListener = null;
    }

    const stopInfo = {
        src: instance._currentSrc
    };

    Events.trigger(instance, 'stopped', [stopInfo]);

    instance._currentSrc = null;
    if (instance.currentYoutubePlayer) {
        instance.currentYoutubePlayer.destroy();
    }
    instance.currentYoutubePlayer = null;
}

// 4. The API will call this function when the video player is ready.
function onPlayerReady(event) {
    event.target.playVideo();
}

function onTimeUpdate(e) {
    Events.trigger(this, 'timeupdate');
}

function onPlaying(instance, playOptions, resolve) {
    if (!instance.started) {
        instance.started = true;
        resolve();
        clearTimeUpdateInterval(instance);
        instance.timeUpdateInterval = setInterval(onTimeUpdate.bind(instance), 500);

        if (playOptions.fullscreen) {
            appRouter.showVideoOsd().then(function () {
                instance.videoDialog.classList.remove('onTop');
            });
        } else {
            appRouter.setTransparency('backdrop');
            instance.videoDialog.classList.remove('onTop');
        }

        loading.hide();
    }
}

function setCurrentSrc(instance, elem, options) {
    return new Promise(function (resolve, reject) {
<<<<<<< HEAD
        import('queryString').then(({default: queryString}) => {
            instance._currentSrc = options.url;
            const params = queryString.parse(options.url.split('?')[1]);
            // 3. This function creates an <iframe> (and YouTube player)
            //    after the API code downloads.
            window.onYouTubeIframeAPIReady = function () {
                instance.currentYoutubePlayer = new YT.Player('player', {
                    height: instance.videoDialog.offsetHeight,
                    width: instance.videoDialog.offsetWidth,
                    videoId: params.v,
                    events: {
                        'onReady': onPlayerReady,
                        'onStateChange': function (event) {
                            if (event.data === YT.PlayerState.PLAYING) {
                                onPlaying(instance, options, resolve);
                            } else if (event.data === YT.PlayerState.ENDED) {
                                onEndedInternal(instance);
                            } else if (event.data === YT.PlayerState.PAUSED) {
                                events.trigger(instance, 'pause');
                            }
                        },
                        'onError': (e) => reject(errorCodes[e.data] || '') // FIXME: default error code/text?
                    },
                    playerVars: {
                        controls: 0,
                        enablejsapi: 1,
                        modestbranding: 1,
                        rel: 0,
                        showinfo: 0,
                        fs: 0,
                        playsinline: 1
=======
        instance._currentSrc = options.url;
        const params = new URLSearchParams(options.url.split('?')[1]); /* eslint-disable-line compat/compat */
        // 3. This function creates an <iframe> (and YouTube player)
        //    after the API code downloads.
        window.onYouTubeIframeAPIReady = function () {
            instance.currentYoutubePlayer = new YT.Player('player', {
                height: instance.videoDialog.offsetHeight,
                width: instance.videoDialog.offsetWidth,
                videoId: params.get('v'),
                events: {
                    'onReady': onPlayerReady,
                    'onStateChange': function (event) {
                        if (event.data === YT.PlayerState.PLAYING) {
                            onPlaying(instance, options, resolve);
                        } else if (event.data === YT.PlayerState.ENDED) {
                            onEndedInternal(instance);
                        } else if (event.data === YT.PlayerState.PAUSED) {
                            Events.trigger(instance, 'pause');
                        }
>>>>>>> 5e27e306
                    }
                },
                playerVars: {
                    controls: 0,
                    enablejsapi: 1,
                    modestbranding: 1,
                    rel: 0,
                    showinfo: 0,
                    fs: 0,
                    playsinline: 1
                }
            });

            let resizeListener = instance.resizeListener;
            if (resizeListener) {
                window.removeEventListener('resize', resizeListener);
                window.addEventListener('resize', resizeListener);
            } else {
                resizeListener = instance.resizeListener = onVideoResize.bind(instance);
                window.addEventListener('resize', resizeListener);
            }
            window.removeEventListener('orientationChange', resizeListener);
            window.addEventListener('orientationChange', resizeListener);
        };

        if (!window.YT) {
            const tag = document.createElement('script');
            tag.src = 'https://www.youtube.com/iframe_api';
            const firstScriptTag = document.getElementsByTagName('script')[0];
            firstScriptTag.parentNode.insertBefore(tag, firstScriptTag);
        } else {
            window.onYouTubeIframeAPIReady();
        }
    });
}

class YoutubePlayer {
    constructor() {
        this.name = 'Youtube Player';
        this.type = 'mediaplayer';
        this.id = 'youtubeplayer';

        // Let any players created by plugins take priority
        this.priority = 1;
    }
    play(options) {
        this.started = false;
        const instance = this;

        return createMediaElement(this, options).then(function (elem) {
            return setCurrentSrc(instance, elem, options);
        });
    }
    stop(destroyPlayer) {
        const src = this._currentSrc;

        if (src) {
            if (this.currentYoutubePlayer) {
                this.currentYoutubePlayer.stopVideo();
            }
            onEndedInternal(this);

            if (destroyPlayer) {
                this.destroy();
            }
        }

        return Promise.resolve();
    }
    destroy() {
        appRouter.setTransparency('none');

        const dlg = this.videoDialog;
        if (dlg) {
            this.videoDialog = null;

            dlg.parentNode.removeChild(dlg);
        }
    }
    canPlayMediaType(mediaType) {
        mediaType = (mediaType || '').toLowerCase();

        return mediaType === 'audio' || mediaType === 'video';
    }
    canPlayItem(item) {
        // Does not play server items
        return false;
    }
    canPlayUrl(url) {
        return url.toLowerCase().indexOf('youtube.com') !== -1;
    }
    getDeviceProfile() {
        return Promise.resolve({});
    }
    currentSrc() {
        return this._currentSrc;
    }
    setSubtitleStreamIndex(index) {
    }
    canSetAudioStreamIndex() {
        return false;
    }
    setAudioStreamIndex(index) {
    }
    // Save this for when playback stops, because querying the time at that point might return 0
    currentTime(val) {
        const currentYoutubePlayer = this.currentYoutubePlayer;

        if (currentYoutubePlayer) {
            if (val != null) {
                currentYoutubePlayer.seekTo(val / 1000, true);
                return;
            }

            return currentYoutubePlayer.getCurrentTime() * 1000;
        }
    }
    duration(val) {
        const currentYoutubePlayer = this.currentYoutubePlayer;

        if (currentYoutubePlayer) {
            return currentYoutubePlayer.getDuration() * 1000;
        }
        return null;
    }
    pause() {
        const currentYoutubePlayer = this.currentYoutubePlayer;

        if (currentYoutubePlayer) {
            currentYoutubePlayer.pauseVideo();

            const instance = this;

            // This needs a delay before the youtube player will report the correct player state
            setTimeout(function () {
                Events.trigger(instance, 'pause');
            }, 200);
        }
    }
    unpause() {
        const currentYoutubePlayer = this.currentYoutubePlayer;

        if (currentYoutubePlayer) {
            currentYoutubePlayer.playVideo();

            const instance = this;

            // This needs a delay before the youtube player will report the correct player state
            setTimeout(function () {
                Events.trigger(instance, 'unpause');
            }, 200);
        }
    }
    paused() {
        const currentYoutubePlayer = this.currentYoutubePlayer;

        if (currentYoutubePlayer) {
            return currentYoutubePlayer.getPlayerState() === 2;
        }

        return false;
    }
    volume(val) {
        if (val != null) {
            return this.setVolume(val);
        }

        return this.getVolume();
    }
    setVolume(val) {
        const currentYoutubePlayer = this.currentYoutubePlayer;

        if (currentYoutubePlayer) {
            if (val != null) {
                currentYoutubePlayer.setVolume(val);
            }
        }
    }
    getVolume() {
        const currentYoutubePlayer = this.currentYoutubePlayer;

        if (currentYoutubePlayer) {
            return currentYoutubePlayer.getVolume();
        }
    }
    setMute(mute) {
        const currentYoutubePlayer = this.currentYoutubePlayer;

        if (mute) {
            if (currentYoutubePlayer) {
                currentYoutubePlayer.mute();
            }
        } else {
            if (currentYoutubePlayer) {
                currentYoutubePlayer.unMute();
            }
        }
    }
    isMuted() {
        const currentYoutubePlayer = this.currentYoutubePlayer;

        if (currentYoutubePlayer) {
            return currentYoutubePlayer.isMuted();
        }
    }
}

export default YoutubePlayer;<|MERGE_RESOLUTION|>--- conflicted
+++ resolved
@@ -128,39 +128,6 @@
 
 function setCurrentSrc(instance, elem, options) {
     return new Promise(function (resolve, reject) {
-<<<<<<< HEAD
-        import('queryString').then(({default: queryString}) => {
-            instance._currentSrc = options.url;
-            const params = queryString.parse(options.url.split('?')[1]);
-            // 3. This function creates an <iframe> (and YouTube player)
-            //    after the API code downloads.
-            window.onYouTubeIframeAPIReady = function () {
-                instance.currentYoutubePlayer = new YT.Player('player', {
-                    height: instance.videoDialog.offsetHeight,
-                    width: instance.videoDialog.offsetWidth,
-                    videoId: params.v,
-                    events: {
-                        'onReady': onPlayerReady,
-                        'onStateChange': function (event) {
-                            if (event.data === YT.PlayerState.PLAYING) {
-                                onPlaying(instance, options, resolve);
-                            } else if (event.data === YT.PlayerState.ENDED) {
-                                onEndedInternal(instance);
-                            } else if (event.data === YT.PlayerState.PAUSED) {
-                                events.trigger(instance, 'pause');
-                            }
-                        },
-                        'onError': (e) => reject(errorCodes[e.data] || '') // FIXME: default error code/text?
-                    },
-                    playerVars: {
-                        controls: 0,
-                        enablejsapi: 1,
-                        modestbranding: 1,
-                        rel: 0,
-                        showinfo: 0,
-                        fs: 0,
-                        playsinline: 1
-=======
         instance._currentSrc = options.url;
         const params = new URLSearchParams(options.url.split('?')[1]); /* eslint-disable-line compat/compat */
         // 3. This function creates an <iframe> (and YouTube player)
@@ -180,8 +147,8 @@
                         } else if (event.data === YT.PlayerState.PAUSED) {
                             Events.trigger(instance, 'pause');
                         }
->>>>>>> 5e27e306
-                    }
+                    },
+                    'onError': (e) => reject(errorCodes[e.data] || '') // FIXME: default error code/text?
                 },
                 playerVars: {
                     controls: 0,
